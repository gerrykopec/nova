--- conflicted
+++ resolved
@@ -311,34 +311,57 @@
                  'username': 'fakeuser',
                  'password': 'fakepassword'}
 
+    def get_cpu_info(self):
+        """This method is supported only libvirt.  """
+        return
+
+    def get_vcpu_total(self):
+        """This method is supported only libvirt.  """
+        return
+
+    def get_memory_mb_total(self):
+        """This method is supported only libvirt.  """
+        return
+
+    def get_local_gb_total(self):
+        """This method is supported only libvirt.  """
+        return
+
+    def get_vcpu_used(self):
+        """This method is supported only libvirt.  """
+        return
+
+    def get_memory_mb_used(self):
+        """This method is supported only libvirt.  """
+        return
+
+    def get_local_gb_used(self):
+        """This method is supported only libvirt.  """
+        return
+
+    def get_hypervisor_type(self):
+        """This method is supported only libvirt.."""
+        return
+
+    def get_hypervisor_version(self):
+        """This method is supported only libvirt.."""
+        return
+
+    def compare_cpu(self, xml):
+        """This method is supported only libvirt.."""
+        raise NotImplementedError('This method is supported only libvirt.')
+
+    def ensure_filtering_rules_for_instance(self, instance_ref):
+        """This method is supported only libvirt.."""
+        raise NotImplementedError('This method is supported only libvirt.')
+
+    def live_migration(self, context, instance_ref, dest):
+        """This method is supported only libvirt.."""
+        raise NotImplementedError('This method is supported only libvirt.')
+
     def refresh_security_group_rules(self, security_group_id):
         """This method is called after a change to security groups.
 
-<<<<<<< HEAD
-    def get_vcpu_total(self):
-        """This method is supported only libvirt.  """
-        return
-
-    def get_memory_mb_total(self):
-        """This method is supported only libvirt.  """
-        return
-
-    def get_local_gb_total(self):
-        """This method is supported only libvirt.  """
-        return
-
-    def get_vcpu_used(self):
-        """This method is supported only libvirt.  """
-        return
-
-    def get_memory_mb_used(self):
-        """This method is supported only libvirt.  """
-        return
-
-    def get_local_gb_used(self):
-        """This method is supported only libvirt.  """
-        return
-=======
         All security groups and their associated rules live in the datastore,
         and calling this method should apply the updated rules to instances
         running the specified security group.
@@ -347,7 +370,6 @@
 
         """
         return True
->>>>>>> 03513652
 
     def refresh_security_group_members(self, security_group_id):
         """This method is called when a security group is added to an instance.
@@ -360,18 +382,12 @@
         updated and any new members can communicate, and any removed members
         cannot.
 
-<<<<<<< HEAD
-    def get_hypervisor_version(self):
-        """This method is supported only libvirt.."""
-        return
-=======
         Scenario:
             * we are running on host 'H0' and we have an instance 'i-0'.
             * instance 'i-0' is a member of security group 'speaks-b'
             * group 'speaks-b' has an ingress rule that authorizes group 'b'
             * another host 'H1' runs an instance 'i-1'
             * instance 'i-1' is a member of security group 'b'
->>>>>>> 03513652
 
             When 'i-1' launches or terminates we will recieve the message
             to update members of group 'b', at which time we will make
@@ -379,15 +395,6 @@
             or deny traffic coming from 'i-1', depending on if it is being
             added or removed from the group.
 
-<<<<<<< HEAD
-    def ensure_filtering_rules_for_instance(self, instance_ref):
-        """This method is supported only libvirt.."""
-        raise NotImplementedError('This method is supported only libvirt.')
-
-    def live_migration(self, context, instance_ref, dest):
-        """This method is supported only libvirt.."""
-        raise NotImplementedError('This method is supported only libvirt.')
-=======
         In this scenario, 'i-1' could just as easily have been running on our
         host 'H0' and this method would still have been called.  The point was
         that this method isn't called on the host where instances of that
@@ -399,7 +406,22 @@
 
         """
         return True
->>>>>>> 03513652
+
+    def update_available_resource(self, ctxt, host):
+        """This method is supported only libvirt.  """
+        return
+
+    def compare_cpu(self, xml):
+        """This method is supported only libvirt.."""
+        raise NotImplementedError('This method is supported only libvirt.')
+
+    def ensure_filtering_rules_for_instance(self, instance_ref):
+        """This method is supported only libvirt.."""
+        raise NotImplementedError('This method is supported only libvirt.')
+
+    def live_migration(self, context, instance_ref, dest):
+        """This method is supported only libvirt.."""
+        raise NotImplementedError('This method is supported only libvirt.')
 
 
 class FakeInstance(object):

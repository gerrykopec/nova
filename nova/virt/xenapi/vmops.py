# vim: tabstop=4 shiftwidth=4 softtabstop=4

# Copyright (c) 2010 Citrix Systems, Inc.
# Copyright 2010 OpenStack LLC.
#
#    Licensed under the Apache License, Version 2.0 (the "License"); you may
#    not use this file except in compliance with the License. You may obtain
#    a copy of the License at
#
#         http://www.apache.org/licenses/LICENSE-2.0
#
#    Unless required by applicable law or agreed to in writing, software
#    distributed under the License is distributed on an "AS IS" BASIS, WITHOUT
#    WARRANTIES OR CONDITIONS OF ANY KIND, either express or implied. See the
#    License for the specific language governing permissions and limitations
#    under the License.

"""
Management class for VM-related functions (spawn, reboot, etc).
"""

import base64
import json
import M2Crypto
import os
import pickle
import random
import subprocess
import sys
import time
import uuid

from nova import context
from nova import db
from nova import exception
from nova import flags
from nova import ipv6
from nova import log as logging
from nova import utils

from nova.auth.manager import AuthManager
from nova.compute import power_state
from nova.virt import driver
from nova.virt.xenapi.network_utils import NetworkHelper
from nova.virt.xenapi.vm_utils import VMHelper
from nova.virt.xenapi.vm_utils import ImageType

XenAPI = None
LOG = logging.getLogger("nova.virt.xenapi.vmops")

FLAGS = flags.FLAGS
flags.DEFINE_integer('windows_version_timeout', 300,
                     'number of seconds to wait for windows agent to be '
                     'fully operational')
flags.DEFINE_string('xenapi_vif_driver',
                    'nova.virt.xenapi.vif.XenAPIBridgeDriver',
                    'The XenAPI VIF driver using XenServer Network APIs.')


def cmp_version(a, b):
    """Compare two version strings (eg 0.0.1.10 > 0.0.1.9)"""
    a = a.split('.')
    b = b.split('.')

    # Compare each individual portion of both version strings
    for va, vb in zip(a, b):
        ret = int(va) - int(vb)
        if ret:
            return ret

    # Fallback to comparing length last
    return len(a) - len(b)


class VMOps(object):
    """
    Management class for VM-related tasks
    """
    def __init__(self, session):
        self.XenAPI = session.get_imported_xenapi()
        self._session = session
        self.poll_rescue_last_ran = None
        VMHelper.XenAPI = self.XenAPI
        self.vif_driver = utils.import_object(FLAGS.xenapi_vif_driver)

    def list_instances(self):
        """List VM instances."""
        # TODO(justinsb): Should we just always use the details method?
        #  Seems to be the same number of API calls..
        vm_refs = []
        for vm_ref in self._session.get_xenapi().VM.get_all():
            vm_rec = self._session.get_xenapi().VM.get_record(vm_ref)
            if not vm_rec["is_a_template"] and not vm_rec["is_control_domain"]:
                vm_refs.append(vm_rec["name_label"])
        return vm_refs

    def list_instances_detail(self):
        """List VM instances, returning InstanceInfo objects."""
        instance_infos = []
        for vm_ref in self._session.get_xenapi().VM.get_all():
            vm_rec = self._session.get_xenapi().VM.get_record(vm_ref)
            if not vm_rec["is_a_template"] and not vm_rec["is_control_domain"]:
                name = vm_rec["name_label"]

                # TODO(justinsb): This a roundabout way to map the state
                openstack_format = VMHelper.compile_info(vm_rec)
                state = openstack_format['state']

                instance_info = driver.InstanceInfo(name, state)
                instance_infos.append(instance_info)
        return instance_infos

    def revert_resize(self, instance):
        vm_ref = VMHelper.lookup(self._session, instance.name)
        self._start(instance, vm_ref)

    def finish_resize(self, instance, disk_info, network_info):
        vdi_uuid = self.link_disks(instance, disk_info['base_copy'],
                disk_info['cow'])
        vm_ref = self._create_vm(instance,
                                 [dict(vdi_type='os', vdi_uuid=vdi_uuid)],
                                 network_info)
        self.resize_instance(instance, vdi_uuid)
        self._spawn(instance, vm_ref)

    def _start(self, instance, vm_ref=None):
        """Power on a VM instance"""
        if not vm_ref:
            vm_ref = VMHelper.lookup(self._session, instance.name)
        if vm_ref is None:
            raise Exception(_('Attempted to power on non-existent instance'
            ' bad instance id %s') % instance.id)
        LOG.debug(_("Starting instance %s"), instance.name)
        self._session.call_xenapi('VM.start', vm_ref, False, False)

    def _create_disks(self, instance):
        user = AuthManager().get_user(instance.user_id)
        project = AuthManager().get_project(instance.project_id)
        disk_image_type = VMHelper.determine_disk_image_type(instance)
        vdis = VMHelper.fetch_image(self._session,
                instance.id, instance.image_ref, user, project,
                disk_image_type)
        return vdis

    def spawn(self, instance, network_info):
        vdis = None
        try:
            vdis = self._create_disks(instance)
            vm_ref = self._create_vm(instance, vdis, network_info)
            self._spawn(instance, vm_ref)
        except (self.XenAPI.Failure, OSError, IOError) as spawn_error:
            LOG.exception(_("instance %s: Failed to spawn"),
                          instance.id, exc_info=sys.exc_info())
            LOG.debug(_('Instance %s failed to spawn - performing clean-up'),
                      instance.id)
            self._handle_spawn_error(vdis, spawn_error)
            raise spawn_error

    def spawn_rescue(self, instance):
        """Spawn a rescue instance."""
        self.spawn(instance)

    def _create_vm(self, instance, vdis, network_info):
        """Create VM instance."""
        instance_name = instance.name
        vm_ref = VMHelper.lookup(self._session, instance_name)
        if vm_ref is not None:
            raise exception.InstanceExists(name=instance_name)

        #ensure enough free memory is available
        if not VMHelper.ensure_free_mem(self._session, instance):
            LOG.exception(_('instance %(instance_name)s: not enough free '
                          'memory') % locals())
            db.instance_set_state(context.get_admin_context(),
                                  instance['id'],
                                  power_state.SHUTDOWN)
            return

        user = AuthManager().get_user(instance.user_id)
        project = AuthManager().get_project(instance.project_id)

        disk_image_type = VMHelper.determine_disk_image_type(instance)
        kernel = None
        ramdisk = None
        try:
            if instance.kernel_id:
                kernel = VMHelper.fetch_image(self._session, instance.id,
                        instance.kernel_id, user, project,
                        ImageType.KERNEL)[0]
            if instance.ramdisk_id:
                ramdisk = VMHelper.fetch_image(self._session, instance.id,
                        instance.ramdisk_id, user, project,
                        ImageType.RAMDISK)[0]
            # Create the VM ref and attach the first disk
            first_vdi_ref = self._session.call_xenapi('VDI.get_by_uuid',
                    vdis[0]['vdi_uuid'])

            vm_mode = instance.vm_mode and instance.vm_mode.lower()
            if vm_mode == 'pv':
                use_pv_kernel = True
            elif vm_mode in ('hv', 'hvm'):
                use_pv_kernel = False
                vm_mode = 'hvm'  # Normalize
            else:
                use_pv_kernel = VMHelper.determine_is_pv(self._session,
                        instance.id, first_vdi_ref, disk_image_type,
                        instance.os_type)
                vm_mode = use_pv_kernel and 'pv' or 'hvm'

            if instance.vm_mode != vm_mode:
                # Update database with normalized (or determined) value
                db.instance_update(context.get_admin_context(),
                                   instance['id'], {'vm_mode': vm_mode})
            vm_ref = VMHelper.create_vm(self._session, instance,
                    kernel and kernel.get('file', None) or None,
                    ramdisk and ramdisk.get('file', None) or None,
                    use_pv_kernel)
        except (self.XenAPI.Failure, OSError, IOError) as vm_create_error:
            # Collect VDI/file resources to clean up;
            # These resources will be removed by _handle_spawn_error.
            LOG.exception(_("instance %s: Failed to spawn - " +
                            "Unable to create VM"),
                          instance.id, exc_info=sys.exc_info())
            last_arg = None
            resources = []

            if vm_create_error.args:
                last_arg = vm_create_error.args[-1]
            if isinstance(last_arg, list):
                resources = last_arg
            else:
                vm_create_error.args = vm_create_error.args + (resources,)

            if kernel:
                resources.append(kernel)
            if ramdisk:
                resources.append(ramdisk)

            raise vm_create_error

        # Add disks to VM
        self._attach_disks(instance, disk_image_type, vm_ref, first_vdi_ref,
            vdis)

        # Alter the image before VM start for, e.g. network injection
        if FLAGS.xenapi_inject_image:
            VMHelper.preconfigure_instance(self._session, instance,
                                           first_vdi_ref, network_info)

        self.create_vifs(vm_ref, instance, network_info)
        self.inject_network_info(instance, network_info, vm_ref)
        return vm_ref

    def _attach_disks(self, instance, disk_image_type, vm_ref, first_vdi_ref,
            vdis):
        # device 0 reserved for RW disk
        userdevice = 0

        # DISK_ISO needs two VBDs: the ISO disk and a blank RW disk
        if disk_image_type == ImageType.DISK_ISO:
            LOG.debug("detected ISO image type, going to create blank VM for "
                  "install")

            cd_vdi_ref = first_vdi_ref
            first_vdi_ref = VMHelper.fetch_blank_disk(session=self._session,
                        instance_type_id=instance.instance_type_id)

            VMHelper.create_vbd(session=self._session, vm_ref=vm_ref,
                vdi_ref=first_vdi_ref, userdevice=userdevice, bootable=False)

            # device 1 reserved for rescue disk and we've used '0'
            userdevice = 2
            VMHelper.create_cd_vbd(session=self._session, vm_ref=vm_ref,
                    vdi_ref=cd_vdi_ref, userdevice=userdevice, bootable=True)

            # set user device to next free value
            userdevice += 1
        else:
            VMHelper.create_vbd(session=self._session, vm_ref=vm_ref,
                vdi_ref=first_vdi_ref, userdevice=userdevice, bootable=True)
            # set user device to next free value
            # userdevice 1 is reserved for rescue and we've used '0'
            userdevice = 2

        # Attach any other disks
        for vdi in vdis[1:]:
            # vdi['vdi_type'] is either 'os' or 'swap', but we don't
            # really care what it is right here.
            vdi_ref = self._session.call_xenapi('VDI.get_by_uuid',
                    vdi['vdi_uuid'])
            VMHelper.create_vbd(session=self._session, vm_ref=vm_ref,
                    vdi_ref=vdi_ref, userdevice=userdevice,
                    bootable=False)
            userdevice += 1

<<<<<<< HEAD
=======
        # Alter the image before VM start for, e.g. network injection
        if FLAGS.flat_injected:
            VMHelper.preconfigure_instance(self._session, instance,
                                           first_vdi_ref, network_info)

        self.create_vifs(vm_ref, instance, network_info)
        self.inject_network_info(instance, network_info, vm_ref)
        return vm_ref

>>>>>>> 26fd6c3f
    def _spawn(self, instance, vm_ref):
        """Spawn a new instance."""
        LOG.debug(_('Starting VM %s...'), vm_ref)
        self._start(instance, vm_ref)
        instance_name = instance.name
        LOG.info(_('Spawning VM %(instance_name)s created %(vm_ref)s.')
                 % locals())

        ctx = context.get_admin_context()
        agent_build = db.agent_build_get_by_triple(ctx, 'xen',
                              instance.os_type, instance.architecture)
        if agent_build:
            LOG.info(_('Latest agent build for %(hypervisor)s/%(os)s' + \
                       '/%(architecture)s is %(version)s') % agent_build)
        else:
            LOG.info(_('No agent build found for %(hypervisor)s/%(os)s' + \
                       '/%(architecture)s') % {
                        'hypervisor': 'xen',
                        'os': instance.os_type,
                        'architecture': instance.architecture})

        def _check_agent_version():
            if instance.os_type == 'windows':
                # Windows will generally perform a setup process on first boot
                # that can take a couple of minutes and then reboot. So we
                # need to be more patient than normal as well as watch for
                # domid changes
                version = self.get_agent_version(instance,
                                  timeout=FLAGS.windows_version_timeout)
            else:
                version = self.get_agent_version(instance)
            if not version:
                LOG.info(_('No agent version returned by instance'))
                return

            LOG.info(_('Instance agent version: %s') % version)
            if not agent_build:
                return

            if cmp_version(version, agent_build['version']) < 0:
                LOG.info(_('Updating Agent to %s') % agent_build['version'])
                self.agent_update(instance, agent_build['url'],
                              agent_build['md5hash'])

        def _inject_files():
            injected_files = instance.injected_files
            if injected_files:
                # Check if this is a JSON-encoded string and convert if needed.
                if isinstance(injected_files, basestring):
                    try:
                        injected_files = json.loads(injected_files)
                    except ValueError:
                        LOG.exception(
                            _("Invalid value for injected_files: '%s'")
                                % injected_files)
                        injected_files = []
                # Inject any files, if specified
                for path, contents in instance.injected_files:
                    LOG.debug(_("Injecting file path: '%s'") % path)
                    self.inject_file(instance, path, contents)

        def _set_admin_password():
            admin_password = instance.admin_pass
            if admin_password:
                LOG.debug(_("Setting admin password"))
                self.set_admin_password(instance, admin_password)

        # NOTE(armando): Do we really need to do this in virt?
        # NOTE(tr3buchet): not sure but wherever we do it, we need to call
        #                  reset_network afterwards
        timer = utils.LoopingCall(f=None)

        def _wait_for_boot():
            try:
                state = self.get_info(instance_name)['state']
                if state == power_state.RUNNING:
                    LOG.debug(_('Instance %s: booted'), instance_name)
                    timer.stop()
                    _check_agent_version()
                    _inject_files()
                    _set_admin_password()
                    self.reset_network(instance, vm_ref)
                    return True
            except Exception, exc:
                LOG.warn(exc)
                LOG.exception(_('Instance %s: failed to boot'), instance_name)
                timer.stop()
                return False

        timer.f = _wait_for_boot

        return timer.start(interval=0.5, now=True)

    def _handle_spawn_error(self, vdis, spawn_error):
        # Extract resource list from spawn_error.
        resources = []
        if spawn_error.args:
            last_arg = spawn_error.args[-1]
            resources = last_arg
        if vdis:
            for vdi in vdis:
                resources.append(dict(vdi_type=vdi['vdi_type'],
                                      vdi_uuid=vdi['vdi_uuid'],
                                      file=None))

        LOG.debug(_("Resources to remove:%s"), resources)
        kernel_file = None
        ramdisk_file = None

        for item in resources:
            vdi_type = item['vdi_type']
            vdi_to_remove = item['vdi_uuid']
            if vdi_to_remove:
                try:
                    vdi_ref = self._session.call_xenapi('VDI.get_by_uuid',
                            vdi_to_remove)
                    LOG.debug(_('Removing VDI %(vdi_ref)s' +
                                '(uuid:%(vdi_to_remove)s)'), locals())
                    VMHelper.destroy_vdi(self._session, vdi_ref)
                except self.XenAPI.Failure:
                    # Vdi has already been deleted
                    LOG.debug(_("Skipping VDI destroy for %s"), vdi_to_remove)
            if item['file']:
                # There is also a file to remove.
                if vdi_type == ImageType.KERNEL_STR:
                    kernel_file = item['file']
                elif vdi_type == ImageType.RAMDISK_STR:
                    ramdisk_file = item['file']

        if kernel_file or ramdisk_file:
            LOG.debug(_("Removing kernel/ramdisk files from dom0"))
            self._destroy_kernel_ramdisk_plugin_call(kernel_file,
                                                     ramdisk_file)

    def _get_vm_opaque_ref(self, instance_or_vm):
        """
        Refactored out the common code of many methods that receive either
        a vm name or a vm instance, and want a vm instance in return.
        """
        # if instance_or_vm is a string it must be opaque ref or instance name
        if isinstance(instance_or_vm, basestring):
            obj = None
            try:
                # check for opaque ref
                obj = self._session.get_xenapi().VM.get_uuid(instance_or_vm)
                return instance_or_vm
            except self.XenAPI.Failure:
                # wasn't an opaque ref, can be an instance name
                instance_name = instance_or_vm

        # if instance_or_vm is an int/long it must be instance id
        elif isinstance(instance_or_vm, (int, long)):
            ctx = context.get_admin_context()
            instance_obj = db.instance_get(ctx, instance_or_vm)
            instance_name = instance_obj.name
        else:
            instance_name = instance_or_vm.name
        vm_ref = VMHelper.lookup(self._session, instance_name)
        if vm_ref is None:
            raise exception.NotFound(_("No opaque_ref could be determined "
                    "for '%s'.") % instance_or_vm)
        return vm_ref

    def _acquire_bootlock(self, vm):
        """Prevent an instance from booting."""
        self._session.call_xenapi(
            "VM.set_blocked_operations",
            vm,
            {"start": ""})

    def _release_bootlock(self, vm):
        """Allow an instance to boot."""
        self._session.call_xenapi(
            "VM.remove_from_blocked_operations",
            vm,
            "start")

    def snapshot(self, instance, image_id):
        """Create snapshot from a running VM instance.

        :param instance: instance to be snapshotted
        :param image_id: id of image to upload to

        Steps involved in a XenServer snapshot:

        1. XAPI-Snapshot: Snapshotting the instance using XenAPI. This
            creates: Snapshot (Template) VM, Snapshot VBD, Snapshot VDI,
            Snapshot VHD

        2. Wait-for-coalesce: The Snapshot VDI and Instance VDI both point to
            a 'base-copy' VDI.  The base_copy is immutable and may be chained
            with other base_copies.  If chained, the base_copies
            coalesce together, so, we must wait for this coalescing to occur to
            get a stable representation of the data on disk.

        3. Push-to-glance: Once coalesced, we call a plugin on the XenServer
            that will bundle the VHDs together and then push the bundle into
            Glance.

        """
        template_vm_ref = None
        try:
            template_vm_ref, template_vdi_uuids = self._get_snapshot(instance)
            # call plugin to ship snapshot off to glance
            VMHelper.upload_image(
                    self._session, instance, template_vdi_uuids, image_id)
        finally:
            if template_vm_ref:
                self._destroy(instance, template_vm_ref, None,
                        shutdown=False, destroy_kernel_ramdisk=False)

        logging.debug(_("Finished snapshot and upload for VM %s"), instance)

    def _get_snapshot(self, instance):
        #TODO(sirp): Add quiesce and VSS locking support when Windows support
        # is added

        logging.debug(_("Starting snapshot for VM %s"), instance)
        vm_ref = VMHelper.lookup(self._session, instance.name)

        label = "%s-snapshot" % instance.name
        try:
            template_vm_ref, template_vdi_uuids = VMHelper.create_snapshot(
                self._session, instance.id, vm_ref, label)
            return template_vm_ref, template_vdi_uuids
        except self.XenAPI.Failure, exc:
            logging.error(_("Unable to Snapshot %(vm_ref)s: %(exc)s")
                    % locals())
            return

    def migrate_disk_and_power_off(self, instance, dest):
        """Copies a VHD from one host machine to another.

        :param instance: the instance that owns the VHD in question.
        :param dest: the destination host machine.
        :param disk_type: values are 'primary' or 'cow'.

        """
        vm_ref = VMHelper.lookup(self._session, instance.name)

        # The primary VDI becomes the COW after the snapshot, and we can
        # identify it via the VBD. The base copy is the parent_uuid returned
        # from the snapshot creation

        base_copy_uuid = cow_uuid = None
        template_vdi_uuids = template_vm_ref = None
        try:
            # transfer the base copy
            template_vm_ref, template_vdi_uuids = self._get_snapshot(instance)
            base_copy_uuid = template_vdi_uuids['image']
            vdi_ref, vm_vdi_rec = \
                    VMHelper.get_vdi_for_vm_safely(self._session, vm_ref)
            cow_uuid = vm_vdi_rec['uuid']

            params = {'host': dest,
                      'vdi_uuid': base_copy_uuid,
                      'instance_id': instance.id,
                      'sr_path': VMHelper.get_sr_path(self._session)}

            task = self._session.async_call_plugin('migration', 'transfer_vhd',
                    {'params': pickle.dumps(params)})
            self._session.wait_for_task(task, instance.id)

            # Now power down the instance and transfer the COW VHD
            self._shutdown(instance, vm_ref, hard=False)

            params = {'host': dest,
                      'vdi_uuid': cow_uuid,
                      'instance_id': instance.id,
                      'sr_path': VMHelper.get_sr_path(self._session), }

            task = self._session.async_call_plugin('migration', 'transfer_vhd',
                    {'params': pickle.dumps(params)})
            self._session.wait_for_task(task, instance.id)

        finally:
            if template_vm_ref:
                self._destroy(instance, template_vm_ref,
                        shutdown=False, destroy_kernel_ramdisk=False)

        # TODO(mdietz): we could also consider renaming these to something
        # sensible so we don't need to blindly pass around dictionaries
        return {'base_copy': base_copy_uuid, 'cow': cow_uuid}

    def link_disks(self, instance, base_copy_uuid, cow_uuid):
        """Links the base copy VHD to the COW via the XAPI plugin."""
        new_base_copy_uuid = str(uuid.uuid4())
        new_cow_uuid = str(uuid.uuid4())
        params = {'instance_id': instance.id,
                  'old_base_copy_uuid': base_copy_uuid,
                  'old_cow_uuid': cow_uuid,
                  'new_base_copy_uuid': new_base_copy_uuid,
                  'new_cow_uuid': new_cow_uuid,
                  'sr_path': VMHelper.get_sr_path(self._session), }

        task = self._session.async_call_plugin('migration',
                'move_vhds_into_sr', {'params': pickle.dumps(params)})
        self._session.wait_for_task(task, instance.id)

        # Now we rescan the SR so we find the VHDs
        VMHelper.scan_default_sr(self._session)

        return new_cow_uuid

    def resize_instance(self, instance, vdi_uuid):
        """Resize a running instance by changing it's RAM and disk size."""
        #TODO(mdietz): this will need to be adjusted for swap later
        #The new disk size must be in bytes

        new_disk_size = str(instance.local_gb * 1024 * 1024 * 1024)
        instance_name = instance.name
        instance_local_gb = instance.local_gb
        LOG.debug(_("Resizing VDI %(vdi_uuid)s for instance %(instance_name)s."
                " Expanding to %(instance_local_gb)d GB") % locals())
        vdi_ref = self._session.call_xenapi('VDI.get_by_uuid', vdi_uuid)
        self._session.call_xenapi('VDI.resize_online', vdi_ref, new_disk_size)
        LOG.debug(_("Resize instance %s complete") % (instance.name))

    def reboot(self, instance):
        """Reboot VM instance."""
        vm_ref = self._get_vm_opaque_ref(instance)
        task = self._session.call_xenapi('Async.VM.clean_reboot', vm_ref)
        self._session.wait_for_task(task, instance.id)

    def get_agent_version(self, instance, timeout=None):
        """Get the version of the agent running on the VM instance."""

        def _call():
            # Send the encrypted password
            transaction_id = str(uuid.uuid4())
            args = {'id': transaction_id}
            resp = self._make_agent_call('version', instance, '', args)
            if resp is None:
                # No response from the agent
                return
            resp_dict = json.loads(resp)
            # Some old versions of the Windows agent have a trailing \\r\\n
            # (ie CRLF escaped) for some reason. Strip that off.
            return resp_dict['message'].replace('\\r\\n', '')

        if timeout:
            vm_ref = self._get_vm_opaque_ref(instance)
            vm_rec = self._session.get_xenapi().VM.get_record(vm_ref)

            domid = vm_rec['domid']

            expiration = time.time() + timeout
            while time.time() < expiration:
                ret = _call()
                if ret:
                    return ret

                vm_rec = self._session.get_xenapi().VM.get_record(vm_ref)
                if vm_rec['domid'] != domid:
                    LOG.info(_('domid changed from %(olddomid)s to '
                               '%(newdomid)s') % {
                                   'olddomid': domid,
                                    'newdomid': vm_rec['domid']})
                    domid = vm_rec['domid']
        else:
            return _call()

    def agent_update(self, instance, url, md5sum):
        """Update agent on the VM instance."""

        # Send the encrypted password
        transaction_id = str(uuid.uuid4())
        args = {'id': transaction_id, 'url': url, 'md5sum': md5sum}
        resp = self._make_agent_call('agentupdate', instance, '', args)
        if resp is None:
            # No response from the agent
            return
        resp_dict = json.loads(resp)
        if resp_dict['returncode'] != '0':
            raise RuntimeError(resp_dict['message'])
        return resp_dict['message']

    def set_admin_password(self, instance, new_pass):
        """Set the root/admin password on the VM instance.

        This is done via an agent running on the VM. Communication between nova
        and the agent is done via writing xenstore records. Since communication
        is done over the XenAPI RPC calls, we need to encrypt the password.
        We're using a simple Diffie-Hellman class instead of the more advanced
        one in M2Crypto for compatibility with the agent code.

        """
        # Need to uniquely identify this request.
        key_init_transaction_id = str(uuid.uuid4())
        # The simple Diffie-Hellman class is used to manage key exchange.
        dh = SimpleDH()
        key_init_args = {'id': key_init_transaction_id,
                         'pub': str(dh.get_public())}
        resp = self._make_agent_call('key_init', instance, '', key_init_args)
        if resp is None:
            # No response from the agent
            return
        resp_dict = json.loads(resp)
        # Successful return code from key_init is 'D0'
        if resp_dict['returncode'] != 'D0':
            # There was some sort of error; the message will contain
            # a description of the error.
            raise RuntimeError(resp_dict['message'])
        # Some old versions of the Windows agent have a trailing \\r\\n
        # (ie CRLF escaped) for some reason. Strip that off.
        agent_pub = int(resp_dict['message'].replace('\\r\\n', ''))
        dh.compute_shared(agent_pub)
        # Some old versions of Linux and Windows agent expect trailing \n
        # on password to work correctly.
        enc_pass = dh.encrypt(new_pass + '\n')
        # Send the encrypted password
        password_transaction_id = str(uuid.uuid4())
        password_args = {'id': password_transaction_id, 'enc_pass': enc_pass}
        resp = self._make_agent_call('password', instance, '', password_args)
        if resp is None:
            # No response from the agent
            return
        resp_dict = json.loads(resp)
        # Successful return code from password is '0'
        if resp_dict['returncode'] != '0':
            raise RuntimeError(resp_dict['message'])
        db.instance_update(context.get_admin_context(),
                                  instance['id'],
                                  dict(admin_pass=new_pass))
        return resp_dict['message']

    def inject_file(self, instance, path, contents):
        """Write a file to the VM instance.

        The path to which it is to be written and the contents of the file
        need to be supplied; both will be base64-encoded to prevent errors
        with non-ASCII characters being transmitted. If the agent does not
        support file injection, or the user has disabled it, a
        NotImplementedError will be raised.

        """
        # Files/paths must be base64-encoded for transmission to agent
        b64_path = base64.b64encode(path)
        b64_contents = base64.b64encode(contents)

        # Need to uniquely identify this request.
        transaction_id = str(uuid.uuid4())
        args = {'id': transaction_id, 'b64_path': b64_path,
                'b64_contents': b64_contents}
        # If the agent doesn't support file injection, a NotImplementedError
        # will be raised with the appropriate message.
        resp = self._make_agent_call('inject_file', instance, '', args)
        resp_dict = json.loads(resp)
        if resp_dict['returncode'] != '0':
            # There was some other sort of error; the message will contain
            # a description of the error.
            raise RuntimeError(resp_dict['message'])
        return resp_dict['message']

    def _shutdown(self, instance, vm_ref, hard=True):
        """Shutdown an instance."""
        state = self.get_info(instance['name'])['state']
        if state == power_state.SHUTDOWN:
            instance_name = instance.name
            LOG.warn(_("VM %(instance_name)s already halted,"
                    "skipping shutdown...") % locals())
            return

        instance_id = instance.id
        LOG.debug(_("Shutting down VM for Instance %(instance_id)s")
                  % locals())
        try:
            task = None
            if hard:
                task = self._session.call_xenapi("Async.VM.hard_shutdown",
                                                 vm_ref)
            else:
                task = self._session.call_xenapi("Async.VM.clean_shutdown",
                                                 vm_ref)
            self._session.wait_for_task(task, instance.id)
        except self.XenAPI.Failure, exc:
            LOG.exception(exc)

    def _shutdown_rescue(self, rescue_vm_ref):
        """Shutdown a rescue instance."""
        self._session.call_xenapi("Async.VM.hard_shutdown", rescue_vm_ref)

    def _destroy_vdis(self, instance, vm_ref):
        """Destroys all VDIs associated with a VM."""
        instance_id = instance.id
        LOG.debug(_("Destroying VDIs for Instance %(instance_id)s")
                  % locals())
        vdi_refs = VMHelper.lookup_vm_vdis(self._session, vm_ref)

        if not vdi_refs:
            return

        for vdi_ref in vdi_refs:
            try:
                task = self._session.call_xenapi('Async.VDI.destroy', vdi_ref)
                self._session.wait_for_task(task, instance.id)
            except self.XenAPI.Failure, exc:
                LOG.exception(exc)

    def _destroy_rescue_vdis(self, rescue_vm_ref):
        """Destroys all VDIs associated with a rescued VM."""
        vdi_refs = VMHelper.lookup_vm_vdis(self._session, rescue_vm_ref)
        for vdi_ref in vdi_refs:
            try:
                self._session.call_xenapi("Async.VDI.destroy", vdi_ref)
            except self.XenAPI.Failure:
                continue

    def _destroy_rescue_vbds(self, rescue_vm_ref):
        """Destroys all VBDs tied to a rescue VM."""
        vbd_refs = self._session.get_xenapi().VM.get_VBDs(rescue_vm_ref)
        for vbd_ref in vbd_refs:
            vbd_rec = self._session.get_xenapi().VBD.get_record(vbd_ref)
            if vbd_rec.get("userdevice", None) == "1":  # VBD is always 1
                VMHelper.unplug_vbd(self._session, vbd_ref)
                VMHelper.destroy_vbd(self._session, vbd_ref)

    def _destroy_kernel_ramdisk_plugin_call(self, kernel, ramdisk):
        args = {}
        if kernel:
            args['kernel-file'] = kernel
        if ramdisk:
            args['ramdisk-file'] = ramdisk
        task = self._session.async_call_plugin(
            'glance', 'remove_kernel_ramdisk', args)
        self._session.wait_for_task(task)

    def _destroy_kernel_ramdisk(self, instance, vm_ref):
        """Three situations can occur:

            1. We have neither a ramdisk nor a kernel, in which case we are a
               RAW image and can omit this step

            2. We have one or the other, in which case, we should flag as an
               error

            3. We have both, in which case we safely remove both the kernel
               and the ramdisk.

        """
        instance_id = instance.id
        if not instance.kernel_id and not instance.ramdisk_id:
            # 1. No kernel or ramdisk
            LOG.debug(_("Instance %(instance_id)s using RAW or VHD, "
                        "skipping kernel and ramdisk deletion") % locals())
            return

        if not (instance.kernel_id and instance.ramdisk_id):
            # 2. We only have kernel xor ramdisk
            raise exception.InstanceUnacceptable(instance_id=instance_id,
               reason=_("instance has a kernel or ramdisk but not both"))

        # 3. We have both kernel and ramdisk
        (kernel, ramdisk) = VMHelper.lookup_kernel_ramdisk(self._session,
                                                           vm_ref)

        self._destroy_kernel_ramdisk_plugin_call(kernel, ramdisk)
        LOG.debug(_("kernel/ramdisk files removed"))

    def _destroy_vm(self, instance, vm_ref):
        """Destroys a VM record."""
        instance_id = instance.id
        try:
            task = self._session.call_xenapi('Async.VM.destroy', vm_ref)
            self._session.wait_for_task(task, instance_id)
        except self.XenAPI.Failure, exc:
            LOG.exception(exc)

        LOG.debug(_("Instance %(instance_id)s VM destroyed") % locals())

    def _destroy_rescue_instance(self, rescue_vm_ref):
        """Destroy a rescue instance."""
        self._destroy_rescue_vbds(rescue_vm_ref)
        self._shutdown_rescue(rescue_vm_ref)
        self._destroy_rescue_vdis(rescue_vm_ref)

        self._session.call_xenapi("Async.VM.destroy", rescue_vm_ref)

    def destroy(self, instance, network_info):
        """Destroy VM instance.

        This is the method exposed by xenapi_conn.destroy(). The rest of the
        destroy_* methods are internal.

        """
        instance_id = instance.id
        LOG.info(_("Destroying VM for Instance %(instance_id)s") % locals())
        vm_ref = VMHelper.lookup(self._session, instance.name)
        return self._destroy(instance, vm_ref, network_info, shutdown=True)

    def _destroy(self, instance, vm_ref, network_info, shutdown=True,
                 destroy_kernel_ramdisk=True):
        """Destroys VM instance by performing:

            1. A shutdown if requested.
            2. Destroying associated VDIs.
            3. Destroying kernel and ramdisk files (if necessary).
            4. Destroying that actual VM record.

        """
        if vm_ref is None:
            LOG.warning(_("VM is not present, skipping destroy..."))
            return

        if shutdown:
            self._shutdown(instance, vm_ref)

        self._destroy_vdis(instance, vm_ref)
        if destroy_kernel_ramdisk:
            self._destroy_kernel_ramdisk(instance, vm_ref)
        self._destroy_vm(instance, vm_ref)

        if network_info:
            for (network, mapping) in network_info:
                self.vif_driver.unplug(instance, network, mapping)

    def _wait_with_callback(self, instance_id, task, callback):
        ret = None
        try:
            ret = self._session.wait_for_task(task, instance_id)
        except self.XenAPI.Failure, exc:
            LOG.exception(exc)
        callback(ret)

    def pause(self, instance, callback):
        """Pause VM instance."""
        vm_ref = self._get_vm_opaque_ref(instance)
        task = self._session.call_xenapi('Async.VM.pause', vm_ref)
        self._wait_with_callback(instance.id, task, callback)

    def unpause(self, instance, callback):
        """Unpause VM instance."""
        vm_ref = self._get_vm_opaque_ref(instance)
        task = self._session.call_xenapi('Async.VM.unpause', vm_ref)
        self._wait_with_callback(instance.id, task, callback)

    def suspend(self, instance, callback):
        """Suspend the specified instance."""
        vm_ref = self._get_vm_opaque_ref(instance)
        task = self._session.call_xenapi('Async.VM.suspend', vm_ref)
        self._wait_with_callback(instance.id, task, callback)

    def resume(self, instance, callback):
        """Resume the specified instance."""
        vm_ref = self._get_vm_opaque_ref(instance)
        task = self._session.call_xenapi('Async.VM.resume', vm_ref, False,
                                         True)
        self._wait_with_callback(instance.id, task, callback)

    def rescue(self, instance, callback):
        """Rescue the specified instance.

            - shutdown the instance VM.
            - set 'bootlock' to prevent the instance from starting in rescue.
            - spawn a rescue VM (the vm name-label will be instance-N-rescue).

        """
        rescue_vm_ref = VMHelper.lookup(self._session,
                                        "%s-rescue" % instance.name)
        if rescue_vm_ref:
            raise RuntimeError(_(
                "Instance is already in Rescue Mode: %s" % instance.name))

        vm_ref = VMHelper.lookup(self._session, instance.name)
        self._shutdown(instance, vm_ref)
        self._acquire_bootlock(vm_ref)
        instance._rescue = True
        self.spawn_rescue(instance)
        rescue_vm_ref = VMHelper.lookup(self._session, instance.name)

        vbd_ref = self._session.get_xenapi().VM.get_VBDs(vm_ref)[0]
        vdi_ref = self._session.get_xenapi().VBD.get_record(vbd_ref)["VDI"]
        rescue_vbd_ref = VMHelper.create_vbd(self._session, rescue_vm_ref,
                                             vdi_ref, 1, False)

        self._session.call_xenapi("Async.VBD.plug", rescue_vbd_ref)

    def unrescue(self, instance, callback):
        """Unrescue the specified instance.

            - unplug the instance VM's disk from the rescue VM.
            - teardown the rescue VM.
            - release the bootlock to allow the instance VM to start.

        """
        rescue_vm_ref = VMHelper.lookup(self._session,
                                        "%s-rescue" % instance.name)

        if not rescue_vm_ref:
            raise exception.InstanceNotInRescueMode(instance_id=instance.id)

        original_vm_ref = VMHelper.lookup(self._session, instance.name)
        instance._rescue = False

        self._destroy_rescue_instance(rescue_vm_ref)
        self._release_bootlock(original_vm_ref)
        self._start(instance, original_vm_ref)

    def poll_rescued_instances(self, timeout):
        """Look for expirable rescued instances.

            - forcibly exit rescue mode for any instances that have been
              in rescue mode for >= the provided timeout

        """
        last_ran = self.poll_rescue_last_ran
        if not last_ran:
            # We need a base time to start tracking.
            self.poll_rescue_last_ran = utils.utcnow()
            return

        if not utils.is_older_than(last_ran, timeout):
            # Do not run. Let's bail.
            return

        # Update the time tracker and proceed.
        self.poll_rescue_last_ran = utils.utcnow()

        rescue_vms = []
        for instance in self.list_instances():
            if instance.endswith("-rescue"):
                rescue_vms.append(dict(name=instance,
                                       vm_ref=VMHelper.lookup(self._session,
                                                              instance)))

        for vm in rescue_vms:
            rescue_vm_ref = vm["vm_ref"]

            self._destroy_rescue_instance(rescue_vm_ref)

            original_name = vm["name"].split("-rescue", 1)[0]
            original_vm_ref = VMHelper.lookup(self._session, original_name)

            self._release_bootlock(original_vm_ref)
            self._session.call_xenapi("VM.start", original_vm_ref, False,
                                      False)

    def get_info(self, instance):
        """Return data about VM instance."""
        vm_ref = self._get_vm_opaque_ref(instance)
        vm_rec = self._session.get_xenapi().VM.get_record(vm_ref)
        return VMHelper.compile_info(vm_rec)

    def get_diagnostics(self, instance):
        """Return data about VM diagnostics."""
        vm_ref = self._get_vm_opaque_ref(instance)
        vm_rec = self._session.get_xenapi().VM.get_record(vm_ref)
        return VMHelper.compile_diagnostics(self._session, vm_rec)

    def get_console_output(self, instance):
        """Return snapshot of console."""
        # TODO: implement this to fix pylint!
        return 'FAKE CONSOLE OUTPUT of instance'

    def get_ajax_console(self, instance):
        """Return link to instance's ajax console."""
        # TODO: implement this!
        return 'http://fakeajaxconsole/fake_url'

    def set_host_enabled(self, host, enabled):
        """Sets the specified host's ability to accept new instances."""
        args = {"enabled": json.dumps(enabled)}
        json_resp = self._call_xenhost("set_host_enabled", args)
        resp = json.loads(json_resp)
        return resp["status"]

    def _call_xenhost(self, method, arg_dict):
        """There will be several methods that will need this general
        handling for interacting with the xenhost plugin, so this abstracts
        out that behavior.
        """
        # Create a task ID as something that won't match any instance ID
        task_id = random.randint(-80000, -70000)
        try:
            task = self._session.async_call_plugin("xenhost", method,
                    args=arg_dict)
                    #args={"params": arg_dict})
            ret = self._session.wait_for_task(task, task_id)
        except self.XenAPI.Failure as e:
            ret = None
            LOG.error(_("The call to %(method)s returned an error: %(e)s.")
                    % locals())
        return ret

    def inject_network_info(self, instance, network_info, vm_ref=None):
        """
        Generate the network info and make calls to place it into the
        xenstore and the xenstore param list.
        vm_ref can be passed in because it will sometimes be different than
        what VMHelper.lookup(session, instance.name) will find (ex: rescue)
        """
        if vm_ref:
            # this function raises if vm_ref is not a vm_opaque_ref
            self._session.get_xenapi().VM.get_record(vm_ref)
        else:
            vm_ref = VMHelper.lookup(self._session, instance.name)
        logging.debug(_("injecting network info to xs for vm: |%s|"), vm_ref)

        for (network, info) in network_info:
            location = 'vm-data/networking/%s' % info['mac'].replace(':', '')
            self.write_to_param_xenstore(vm_ref, {location: info})
            try:
                # TODO(tr3buchet): fix function call after refactor
                #self.write_to_xenstore(vm_ref, location, info)
                self._make_plugin_call('xenstore.py', 'write_record', instance,
                                       location, {'value': json.dumps(info)},
                                       vm_ref)
            except KeyError:
                # catch KeyError for domid if instance isn't running
                pass

    def create_vifs(self, vm_ref, instance, network_info):
        """Creates vifs for an instance."""

        logging.debug(_("creating vif(s) for vm: |%s|"), vm_ref)

        # this function raises if vm_ref is not a vm_opaque_ref
        self._session.get_xenapi().VM.get_record(vm_ref)

        for device, (network, info) in enumerate(network_info):
            vif_rec = self.vif_driver.plug(self._session,
                    vm_ref, instance, device, network, info)
            network_ref = vif_rec['network']
            LOG.debug(_('Creating VIF for VM %(vm_ref)s,' \
                ' network %(network_ref)s.') % locals())
            vif_ref = self._session.call_xenapi('VIF.create', vif_rec)
            LOG.debug(_('Created VIF %(vif_ref)s for VM %(vm_ref)s,'
                ' network %(network_ref)s.') % locals())

    def plug_vifs(self, instance, network_info):
        """Set up VIF networking on the host."""
        for (network, mapping) in network_info:
            self.vif_driver.plug(self._session, instance, network, mapping)

    def reset_network(self, instance, vm_ref=None):
        """Creates uuid arg to pass to make_agent_call and calls it."""
        if not vm_ref:
            vm_ref = VMHelper.lookup(self._session, instance.name)
        args = {'id': str(uuid.uuid4())}
        # TODO(tr3buchet): fix function call after refactor
        #resp = self._make_agent_call('resetnetwork', instance, '', args)
        resp = self._make_plugin_call('agent', 'resetnetwork', instance, '',
                                                               args, vm_ref)

    def list_from_xenstore(self, vm, path):
        """
        Runs the xenstore-ls command to get a listing of all records
        from 'path' downward. Returns a dict with the sub-paths as keys,
        and the value stored in those paths as values. If nothing is
        found at that path, returns None.
        """
        ret = self._make_xenstore_call('list_records', vm, path)
        return json.loads(ret)

    def read_from_xenstore(self, vm, path):
        """
        Returns the value stored in the xenstore record for the given VM
        at the specified location. A XenAPIPlugin.PluginError will be raised
        if any error is encountered in the read process.
        """
        try:
            ret = self._make_xenstore_call('read_record', vm, path,
                    {'ignore_missing_path': 'True'})
        except self.XenAPI.Failure:
            return None
        ret = json.loads(ret)
        if ret == "None":
            # Can't marshall None over RPC calls.
            return None
        return ret

    def write_to_xenstore(self, vm, path, value):
        """
        Writes the passed value to the xenstore record for the given VM
        at the specified location. A XenAPIPlugin.PluginError will be raised
        if any error is encountered in the write process.
        """
        return self._make_xenstore_call('write_record', vm, path,
                {'value': json.dumps(value)})

    def clear_xenstore(self, vm, path):
        """
        Deletes the VM's xenstore record for the specified path.
        If there is no such record, the request is ignored.
        """
        self._make_xenstore_call('delete_record', vm, path)

    def _make_xenstore_call(self, method, vm, path, addl_args=None):
        """Handles calls to the xenstore xenapi plugin."""
        return self._make_plugin_call('xenstore.py', method=method, vm=vm,
                path=path, addl_args=addl_args)

    def _make_agent_call(self, method, vm, path, addl_args=None):
        """Abstracts out the interaction with the agent xenapi plugin."""
        return self._make_plugin_call('agent', method=method, vm=vm,
                path=path, addl_args=addl_args)

    def _make_plugin_call(self, plugin, method, vm, path, addl_args=None,
                                                          vm_ref=None):
        """
        Abstracts out the process of calling a method of a xenapi plugin.
        Any errors raised by the plugin will in turn raise a RuntimeError here.
        """
        instance_id = vm.id
        vm_ref = vm_ref or self._get_vm_opaque_ref(vm)
        vm_rec = self._session.get_xenapi().VM.get_record(vm_ref)
        args = {'dom_id': vm_rec['domid'], 'path': path}
        args.update(addl_args or {})
        try:
            task = self._session.async_call_plugin(plugin, method, args)
            ret = self._session.wait_for_task(task, instance_id)
        except self.XenAPI.Failure, e:
            ret = None
            err_trace = e.details[-1]
            err_msg = err_trace.splitlines()[-1]
            strargs = str(args)
            if 'TIMEOUT:' in err_msg:
                LOG.error(_('TIMEOUT: The call to %(method)s timed out. '
                        'VM id=%(instance_id)s; args=%(strargs)s') % locals())
            elif 'NOT IMPLEMENTED:' in err_msg:
                LOG.error(_('NOT IMPLEMENTED: The call to %(method)s is not'
                        ' supported by the agent. VM id=%(instance_id)s;'
                        ' args=%(strargs)s') % locals())
                raise NotImplementedError(err_msg)
            else:
                LOG.error(_('The call to %(method)s returned an error: %(e)s. '
                        'VM id=%(instance_id)s; args=%(strargs)s') % locals())
        return ret

    def add_to_xenstore(self, vm, path, key, value):
        """
        Adds the passed key/value pair to the xenstore record for
        the given VM at the specified location. A XenAPIPlugin.PluginError
        will be raised if any error is encountered in the write process.
        """
        current = self.read_from_xenstore(vm, path)
        if not current:
            # Nothing at that location
            current = {key: value}
        else:
            current[key] = value
        self.write_to_xenstore(vm, path, current)

    def remove_from_xenstore(self, vm, path, key_or_keys):
        """
        Takes either a single key or a list of keys and removes
        them from the xenstoreirecord data for the given VM.
        If the key doesn't exist, the request is ignored.
        """
        current = self.list_from_xenstore(vm, path)
        if not current:
            return
        if isinstance(key_or_keys, basestring):
            keys = [key_or_keys]
        else:
            keys = key_or_keys
        keys.sort(lambda x, y: cmp(y.count('/'), x.count('/')))
        for key in keys:
            if path:
                keypath = "%s/%s" % (path, key)
            else:
                keypath = key
            self._make_xenstore_call('delete_record', vm, keypath)

    ########################################################################
    ###### The following methods interact with the xenstore parameter
    ###### record, not the live xenstore. They were created before I
    ###### knew the difference, and are left in here in case they prove
    ###### to be useful. They all have '_param' added to their method
    ###### names to distinguish them. (dabo)
    ########################################################################
    def read_partial_from_param_xenstore(self, instance_or_vm, key_prefix):
        """
        Returns a dict of all the keys in the xenstore parameter record
        for the given instance that begin with the key_prefix.
        """
        data = self.read_from_param_xenstore(instance_or_vm)
        badkeys = [k for k in data.keys()
                if not k.startswith(key_prefix)]
        for badkey in badkeys:
            del data[badkey]
        return data

    def read_from_param_xenstore(self, instance_or_vm, keys=None):
        """
        Returns the xenstore parameter record data for the specified VM
        instance as a dict. Accepts an optional key or list of keys; if a
        value for 'keys' is passed, the returned dict is filtered to only
        return the values for those keys.
        """
        vm_ref = self._get_vm_opaque_ref(instance_or_vm)
        data = self._session.call_xenapi_request('VM.get_xenstore_data',
                (vm_ref,))
        ret = {}
        if keys is None:
            keys = data.keys()
        elif isinstance(keys, basestring):
            keys = [keys]
        for key in keys:
            raw = data.get(key)
            if raw:
                ret[key] = json.loads(raw)
            else:
                ret[key] = raw
        return ret

    def add_to_param_xenstore(self, instance_or_vm, key, val):
        """
        Takes a key/value pair and adds it to the xenstore parameter
        record for the given vm instance. If the key exists in xenstore,
        it is overwritten
        """
        vm_ref = self._get_vm_opaque_ref(instance_or_vm)
        self.remove_from_param_xenstore(instance_or_vm, key)
        jsonval = json.dumps(val)
        self._session.call_xenapi_request('VM.add_to_xenstore_data',
                                          (vm_ref, key, jsonval))

    def write_to_param_xenstore(self, instance_or_vm, mapping):
        """
        Takes a dict and writes each key/value pair to the xenstore
        parameter record for the given vm instance. Any existing data for
        those keys is overwritten.
        """
        for k, v in mapping.iteritems():
            self.add_to_param_xenstore(instance_or_vm, k, v)

    def remove_from_param_xenstore(self, instance_or_vm, key_or_keys):
        """
        Takes either a single key or a list of keys and removes
        them from the xenstore parameter record data for the given VM.
        If the key doesn't exist, the request is ignored.
        """
        vm_ref = self._get_vm_opaque_ref(instance_or_vm)
        if isinstance(key_or_keys, basestring):
            keys = [key_or_keys]
        else:
            keys = key_or_keys
        for key in keys:
            self._session.call_xenapi_request('VM.remove_from_xenstore_data',
                                              (vm_ref, key))

    def clear_param_xenstore(self, instance_or_vm):
        """Removes all data from the xenstore parameter record for this VM."""
        self.write_to_param_xenstore(instance_or_vm, {})
    ########################################################################


def _runproc(cmd):
    pipe = subprocess.PIPE
    return subprocess.Popen([cmd], shell=True, stdin=pipe, stdout=pipe,
            stderr=pipe, close_fds=True)


class SimpleDH(object):
    """
    This class wraps all the functionality needed to implement
    basic Diffie-Hellman-Merkle key exchange in Python. It features
    intelligent defaults for the prime and base numbers needed for the
    calculation, while allowing you to supply your own. It requires that
    the openssl binary be installed on the system on which this is run,
    as it uses that to handle the encryption and decryption. If openssl
    is not available, a RuntimeError will be raised.
    """
    def __init__(self, prime=None, base=None, secret=None):
        """
        You can specify the values for prime and base if you wish;
        otherwise, reasonable default values will be used.
        """
        if prime is None:
            self._prime = 162259276829213363391578010288127
        else:
            self._prime = prime
        if base is None:
            self._base = 5
        else:
            self._base = base
        self._shared = self._public = None

        self._dh = M2Crypto.DH.set_params(
                self.dec_to_mpi(self._prime),
                self.dec_to_mpi(self._base))
        self._dh.gen_key()
        self._public = self.mpi_to_dec(self._dh.pub)

    def get_public(self):
        return self._public

    def compute_shared(self, other):
        self._shared = self.bin_to_dec(
                self._dh.compute_key(self.dec_to_mpi(other)))
        return self._shared

    def mpi_to_dec(self, mpi):
        bn = M2Crypto.m2.mpi_to_bn(mpi)
        hexval = M2Crypto.m2.bn_to_hex(bn)
        dec = int(hexval, 16)
        return dec

    def bin_to_dec(self, binval):
        bn = M2Crypto.m2.bin_to_bn(binval)
        hexval = M2Crypto.m2.bn_to_hex(bn)
        dec = int(hexval, 16)
        return dec

    def dec_to_mpi(self, dec):
        bn = M2Crypto.m2.dec_to_bn('%s' % dec)
        mpi = M2Crypto.m2.bn_to_mpi(bn)
        return mpi

    def _run_ssl(self, text, extra_args=None):
        if not extra_args:
            extra_args = ''
        cmd = 'enc -aes-128-cbc -A -a -pass pass:%s -nosalt %s' % (
                self._shared, extra_args)
        proc = _runproc('openssl %s' % cmd)
        proc.stdin.write(text)
        proc.stdin.close()
        proc.wait()
        err = proc.stderr.read()
        if err:
            raise RuntimeError(_('OpenSSL error: %s') % err)
        return proc.stdout.read()

    def encrypt(self, text):
        return self._run_ssl(text).strip('\n')

    def decrypt(self, text):
        return self._run_ssl(text, '-d')<|MERGE_RESOLUTION|>--- conflicted
+++ resolved
@@ -293,8 +293,6 @@
                     bootable=False)
             userdevice += 1
 
-<<<<<<< HEAD
-=======
         # Alter the image before VM start for, e.g. network injection
         if FLAGS.flat_injected:
             VMHelper.preconfigure_instance(self._session, instance,
@@ -304,7 +302,6 @@
         self.inject_network_info(instance, network_info, vm_ref)
         return vm_ref
 
->>>>>>> 26fd6c3f
     def _spawn(self, instance, vm_ref):
         """Spawn a new instance."""
         LOG.debug(_('Starting VM %s...'), vm_ref)

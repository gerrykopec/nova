# vim: tabstop=4 shiftwidth=4 softtabstop=4

# Copyright (c) 2010 Citrix Systems, Inc.
#
#    Licensed under the Apache License, Version 2.0 (the "License"); you may
#    not use this file except in compliance with the License. You may obtain
#    a copy of the License at
#
#         http://www.apache.org/licenses/LICENSE-2.0
#
#    Unless required by applicable law or agreed to in writing, software
#    distributed under the License is distributed on an "AS IS" BASIS, WITHOUT
#    WARRANTIES OR CONDITIONS OF ANY KIND, either express or implied. See the
#    License for the specific language governing permissions and limitations
#    under the License.

"""
Management class for VM-related functions (spawn, reboot, etc).
"""

import logging

from nova import db
from nova import context

from nova.auth.manager import AuthManager
from nova.virt.xenapi.network_utils import NetworkHelper
from nova.virt.xenapi.vm_utils import VMHelper

XenAPI = None


class VMOps(object):
    """
    Management class for VM-related tasks
    """
    def __init__(self, session):
        global XenAPI
        if XenAPI is None:
            XenAPI = __import__('XenAPI')
        self._session = session
        # Load XenAPI module in the helper class
        VMHelper.late_import()

    def list_instances(self):
        """List VM instances"""
<<<<<<< HEAD
        xVM = self._session.get_xenapi().VM
        return [xVM.get_name_label(vm)
                for vm in xVM.get_all()]
=======
        vms = []
        for vm in self._session.get_xenapi().VM.get_all():
            rec = self._session.get_xenapi().VM.get_record(vm)
            if not rec["is_a_template"] and not rec["is_control_domain"]:
                vms.append(rec["name_label"])
        return vms
>>>>>>> ff1575e7

    def spawn(self, instance):
        """Create VM instance"""
        vm = VMHelper.lookup(self._session, instance.name)
        if vm is not None:
            raise Exception('Attempted to create non-unique name %s' %
                            instance.name)

        bridge = db.project_get_network(context.get_admin_context(),
                                      instance.project_id).bridge
        network_ref = \
            NetworkHelper.find_network_with_bridge(self._session, bridge)

        user = AuthManager().get_user(instance.user_id)
        project = AuthManager().get_project(instance.project_id)
        vdi_uuid = VMHelper.fetch_image(
                self._session, instance.image_id, user, project, True)
        kernel = VMHelper.fetch_image(
                self._session, instance.kernel_id, user, project, False)
        ramdisk = VMHelper.fetch_image(
                self._session, instance.ramdisk_id, user, project, False)
        vdi_ref = self._session.call_xenapi('VDI.get_by_uuid', vdi_uuid)
        vm_ref = VMHelper.create_vm(
                self._session, instance, kernel, ramdisk)
        VMHelper.create_vbd(self._session, vm_ref, vdi_ref, 0, True)
        if network_ref:
            VMHelper.create_vif(self._session, vm_ref,
                                network_ref, instance.mac_address)
        logging.debug('Starting VM %s...', vm_ref)
        self._session.call_xenapi('VM.start', vm_ref, False, False)
        logging.info('Spawning VM %s created %s.', instance.name,
                     vm_ref)

    def reboot(self, instance):
        """Reboot VM instance"""
        instance_name = instance.name
        vm = VMHelper.lookup(self._session, instance_name)
        if vm is None:
            raise Exception('instance not present %s' % instance_name)
        task = self._session.call_xenapi('Async.VM.clean_reboot', vm)
        self._session.wait_for_task(instance.id, task)

    def reset_root_password(self, instance):
        """Reset the root/admin password on the VM instance"""
        instance_name = instance.name
        vm = VMHelper.lookup(self._session, instance_name)
        if vm is None:
            raise Exception('instance not present %s' % instance_name)
        #### TODO: (dabo) Need to figure out the correct command to 
        ####       write to the xenstore.
        task = self._session.call_xenapi('VM.get xenstore data', vm)
        self._session.wait_for_task(task)

    def destroy(self, instance):
        """Destroy VM instance"""
        vm = VMHelper.lookup(self._session, instance.name)
        if vm is None:
            # Don't complain, just return.  This lets us clean up instances
            # that have already disappeared from the underlying platform.
            return
        # Get the VDIs related to the VM
        vdis = VMHelper.lookup_vm_vdis(self._session, vm)
        try:
            task = self._session.call_xenapi('Async.VM.hard_shutdown',
                                                   vm)
            self._session.wait_for_task(instance.id, task)
        except XenAPI.Failure, exc:
            logging.warn(exc)
        # Disk clean-up
        if vdis:
            for vdi in vdis:
                try:
                    task = self._session.call_xenapi('Async.VDI.destroy', vdi)
                    self._session.wait_for_task(instance.id, task)
                except XenAPI.Failure, exc:
                    logging.warn(exc)
        try:
            task = self._session.call_xenapi('Async.VM.destroy', vm)
            self._session.wait_for_task(instance.id, task)
        except XenAPI.Failure, exc:
            logging.warn(exc)

    def _wait_with_callback(self, instance_id, task, callback):
        ret = None
        try:
            ret = self._session.wait_for_task(instance_id, task)
        except XenAPI.Failure, exc:
            logging.warn(exc)
        callback(ret)

    def pause(self, instance, callback):
        """Pause VM instance"""
        instance_name = instance.name
        vm = VMHelper.lookup(self._session, instance_name)
        if vm is None:
            raise Exception('instance not present %s' % instance_name)
        task = self._session.call_xenapi('Async.VM.pause', vm)
        self._wait_with_callback(instance.id, task, callback)

    def unpause(self, instance, callback):
        """Unpause VM instance"""
        instance_name = instance.name
        vm = VMHelper.lookup(self._session, instance_name)
        if vm is None:
            raise Exception('instance not present %s' % instance_name)
        task = self._session.call_xenapi('Async.VM.unpause', vm)
        self._wait_with_callback(instance.id, task, callback)

    def get_info(self, instance_id):
        """Return data about VM instance"""
        vm = VMHelper.lookup_blocking(self._session, instance_id)
        if vm is None:
            raise Exception('instance not present %s' % instance_id)
        rec = self._session.get_xenapi().VM.get_record(vm)
        return VMHelper.compile_info(rec)

    def get_diagnostics(self, instance_id):
        """Return data about VM diagnostics"""
        vm = VMHelper.lookup(self._session, instance_id)
        if vm is None:
            raise Exception("instance not present %s" % instance_id)
        rec = self._session.get_xenapi().VM.get_record(vm)
        return VMHelper.compile_diagnostics(self._session, rec)

    def get_console_output(self, instance):
        """Return snapshot of console"""
        # TODO: implement this to fix pylint!
        return 'FAKE CONSOLE OUTPUT of instance'<|MERGE_RESOLUTION|>--- conflicted
+++ resolved
@@ -44,18 +44,12 @@
 
     def list_instances(self):
         """List VM instances"""
-<<<<<<< HEAD
-        xVM = self._session.get_xenapi().VM
-        return [xVM.get_name_label(vm)
-                for vm in xVM.get_all()]
-=======
         vms = []
         for vm in self._session.get_xenapi().VM.get_all():
             rec = self._session.get_xenapi().VM.get_record(vm)
             if not rec["is_a_template"] and not rec["is_control_domain"]:
                 vms.append(rec["name_label"])
         return vms
->>>>>>> ff1575e7
 
     def spawn(self, instance):
         """Create VM instance"""
@@ -106,7 +100,7 @@
             raise Exception('instance not present %s' % instance_name)
         #### TODO: (dabo) Need to figure out the correct command to 
         ####       write to the xenstore.
-        task = self._session.call_xenapi('VM.get xenstore data', vm)
+        task = self._session.call_xenapi('VM.get_xenstore_data', vm)
         self._session.wait_for_task(task)
 
     def destroy(self, instance):

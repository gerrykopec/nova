# vim: tabstop=4 shiftwidth=4 softtabstop=4

# Copyright 2010 United States Government as represented by the
# Administrator of the National Aeronautics and Space Administration.
# Copyright 2011 Justin Santa Barbara
# All Rights Reserved.
#
#    Licensed under the Apache License, Version 2.0 (the "License"); you may
#    not use this file except in compliance with the License. You may obtain
#    a copy of the License at
#
#         http://www.apache.org/licenses/LICENSE-2.0
#
#    Unless required by applicable law or agreed to in writing, software
#    distributed under the License is distributed on an "AS IS" BASIS, WITHOUT
#    WARRANTIES OR CONDITIONS OF ANY KIND, either express or implied. See the
#    License for the specific language governing permissions and limitations
#    under the License.

"""Handles all processes relating to instances (guest vms).

The :py:class:`ComputeManager` class is a :py:class:`nova.manager.Manager` that
handles RPC calls relating to creating instances.  It is responsible for
building a disk image, launching it via the underlying virtualization driver,
responding to calls to check its state, attaching persistent storage, and
terminating it.

**Related Flags**

:instances_path:  Where instances are kept on disk
:compute_driver:  Name of class that is used to handle virtualization, loaded
                  by :func:`nova.utils.import_object`
:volume_manager:  Name of class that handles persistent storage, loaded by
                  :func:`nova.utils.import_object`

"""

import datetime
import os
import socket
import sys
import tempfile
import functools

from eventlet import greenthread

from nova import exception
from nova import flags
from nova import log as logging
from nova import manager
from nova import network
from nova import rpc
from nova import utils
from nova import volume
from nova.compute import power_state
from nova.virt import driver


FLAGS = flags.FLAGS
flags.DEFINE_string('instances_path', '$state_path/instances',
                    'where instances are stored on disk')
flags.DEFINE_string('compute_driver', 'nova.virt.connection.get_connection',
                    'Driver to use for controlling virtualization')
flags.DEFINE_string('stub_network', False,
                    'Stub network related code')
flags.DEFINE_integer('password_length', 12,
                    'Length of generated admin passwords')
flags.DEFINE_string('console_host', socket.gethostname(),
                    'Console proxy host to use to connect to instances on'
                    'this host.')
flags.DEFINE_integer('live_migration_retry_count', 30,
                     "Retry count needed in live_migration."
                     " sleep 1 sec for each count")
flags.DEFINE_integer("rescue_timeout", 0,
                     "Automatically unrescue an instance after N seconds."
                     " Set to 0 to disable.")
flags.DEFINE_bool('auto_assign_floating_ip', False,
                  'Autoassigning floating ip to VM')


LOG = logging.getLogger('nova.compute.manager')


def checks_instance_lock(function):
    """Decorator to prevent action against locked instances for non-admins."""
    @functools.wraps(function)
    def decorated_function(self, context, instance_id, *args, **kwargs):
        LOG.info(_("check_instance_lock: decorating: |%s|"), function,
                 context=context)
        LOG.info(_("check_instance_lock: arguments: |%(self)s| |%(context)s|"
                " |%(instance_id)s|") % locals(), context=context)
        locked = self.get_lock(context, instance_id)
        admin = context.is_admin
        LOG.info(_("check_instance_lock: locked: |%s|"), locked,
                 context=context)
        LOG.info(_("check_instance_lock: admin: |%s|"), admin,
                 context=context)

        # if admin or unlocked call function otherwise log error
        if admin or not locked:
            LOG.info(_("check_instance_lock: executing: |%s|"), function,
                     context=context)
            function(self, context, instance_id, *args, **kwargs)
        else:
            LOG.error(_("check_instance_lock: not executing |%s|"),
                      function, context=context)
            return False

    return decorated_function


class ComputeManager(manager.SchedulerDependentManager):
    """Manages the running instances from creation to destruction."""

    def __init__(self, compute_driver=None, *args, **kwargs):
        """Load configuration options and connect to the hypervisor."""
        # TODO(vish): sync driver creation logic with the rest of the system
        #             and redocument the module docstring
        if not compute_driver:
            compute_driver = FLAGS.compute_driver

        try:
            self.driver = utils.check_isinstance(
                                        utils.import_object(compute_driver),
                                        driver.ComputeDriver)
        except ImportError as e:
            LOG.error(_("Unable to load the virtualization driver: %s") % (e))
            sys.exit(1)

        self.network_manager = utils.import_object(FLAGS.network_manager)
        self.volume_manager = utils.import_object(FLAGS.volume_manager)
        self.network_api = network.API()
        super(ComputeManager, self).__init__(service_name="compute",
                                             *args, **kwargs)

    def init_host(self):
        """Initialization for a standalone compute service."""
        self.driver.init_host(host=self.host)

    def _update_state(self, context, instance_id, state=None):
        """Update the state of an instance from the driver info."""
        instance_ref = self.db.instance_get(context, instance_id)

        if state is None:
            try:
                info = self.driver.get_info(instance_ref['name'])
            except exception.NotFound:
                info = None

            if info is not None:
                state = info['state']
            else:
                state = power_state.FAILED

        self.db.instance_set_state(context, instance_id, state)

    def _update_launched_at(self, context, instance_id, launched_at=None):
        """Update the launched_at parameter of the given instance."""
        data = {'launched_at': launched_at or datetime.datetime.utcnow()}
        self.db.instance_update(context, instance_id, data)

    def _update_image_id(self, context, instance_id, image_id):
        """Update the image_id for the given instance."""
        data = {'image_id': image_id}
        self.db.instance_update(context, instance_id, data)

    def get_console_topic(self, context, **kwargs):
        """Retrieves the console host for a project on this host.

        Currently this is just set in the flags for each compute host.

        """
        #TODO(mdragon): perhaps make this variable by console_type?
        return self.db.queue_get_for(context,
                                     FLAGS.console_topic,
                                     FLAGS.console_host)

    def get_network_topic(self, context, **kwargs):
        """Retrieves the network host for a project on this host."""
        # TODO(vish): This method should be memoized. This will make
        #             the call to get_network_host cheaper, so that
        #             it can pas messages instead of checking the db
        #             locally.
        if FLAGS.stub_network:
            host = FLAGS.network_host
        else:
            host = self.network_manager.get_network_host(context)
        return self.db.queue_get_for(context,
                                     FLAGS.network_topic,
                                     host)

    def get_console_pool_info(self, context, console_type):
        return self.driver.get_console_pool_info(console_type)

    @exception.wrap_exception
    def refresh_security_group_rules(self, context, security_group_id,
                                     **kwargs):
        """Tell the virtualization driver to refresh security group rules.

        Passes straight through to the virtualization driver.

        """
        return self.driver.refresh_security_group_rules(security_group_id)

    @exception.wrap_exception
    def refresh_security_group_members(self, context,
                                       security_group_id, **kwargs):
        """Tell the virtualization driver to refresh security group members.

        Passes straight through to the virtualization driver.

        """
        return self.driver.refresh_security_group_members(security_group_id)

    @exception.wrap_exception
    def run_instance(self, context, instance_id, **kwargs):
        """Launch a new instance with specified options."""
        context = context.elevated()
        instance_ref = self.db.instance_get(context, instance_id)
        instance_ref.injected_files = kwargs.get('injected_files', [])
        if instance_ref['name'] in self.driver.list_instances():
            raise exception.Error(_("Instance has already been created"))
        LOG.audit(_("instance %s: starting..."), instance_id,
                  context=context)
        self.db.instance_update(context,
                                instance_id,
                                {'host': self.host, 'launched_on': self.host})

        self.db.instance_set_state(context,
                                   instance_id,
                                   power_state.NOSTATE,
                                   'networking')

        is_vpn = instance_ref['image_id'] == str(FLAGS.vpn_image_id)
        # NOTE(vish): This could be a cast because we don't do anything
        #             with the address currently, but I'm leaving it as
        #             a call to ensure that network setup completes.  We
        #             will eventually also need to save the address here.
        if not FLAGS.stub_network:
            address = rpc.call(context,
                               self.get_network_topic(context),
                               {"method": "allocate_fixed_ip",
                                "args": {"instance_id": instance_id,
                                         "vpn": is_vpn}})

            self.network_manager.setup_compute_network(context,
                                                       instance_id)

        # TODO(vish) check to make sure the availability zone matches
        self._update_state(context, instance_id, power_state.BUILDING)

        try:
            self.driver.spawn(instance_ref)
        except Exception as ex:  # pylint: disable=W0702
            msg = _("Instance '%(instance_id)s' failed to spawn. Is "
                    "virtualization enabled in the BIOS? Details: "
                    "%(ex)s") % locals()
            LOG.exception(msg)

<<<<<<< HEAD
        self._update_launched_at(context, instance_id)
=======
        if not FLAGS.stub_network and FLAGS.auto_assign_floating_ip:
            public_ip = self.network_api.allocate_floating_ip(context)

            self.db.floating_ip_set_auto_assigned(context, public_ip)
            fixed_ip = self.db.fixed_ip_get_by_address(context, address)
            floating_ip = self.db.floating_ip_get_by_address(context,
                                                             public_ip)

            self.network_api.associate_floating_ip(context,
                                                   floating_ip,
                                                   fixed_ip,
                                                   affect_auto_assigned=True)
>>>>>>> 1a25bb43
        self._update_state(context, instance_id)

    @exception.wrap_exception
    @checks_instance_lock
    def terminate_instance(self, context, instance_id):
        """Terminate an instance on this host."""
        context = context.elevated()
        instance_ref = self.db.instance_get(context, instance_id)
        LOG.audit(_("Terminating instance %s"), instance_id, context=context)

        fixed_ip = instance_ref.get('fixed_ip')
        if not FLAGS.stub_network and fixed_ip:
            floating_ips = fixed_ip.get('floating_ips') or []
            for floating_ip in floating_ips:
                address = floating_ip['address']
                LOG.debug("Disassociating address %s", address,
                          context=context)
                # NOTE(vish): Right now we don't really care if the ip is
                #             disassociated.  We may need to worry about
                #             checking this later.
                self.network_api.disassociate_floating_ip(context,
                                                          address,
                                                          True)
                if (FLAGS.auto_assign_floating_ip
                        and floating_ip.get('auto_assigned')):
                    LOG.debug(_("Deallocating floating ip %s"),
                              floating_ip['address'],
                              context=context)
                    self.network_api.release_floating_ip(context,
                                                         address,
                                                         True)

            address = fixed_ip['address']
            if address:
                LOG.debug(_("Deallocating address %s"), address,
                          context=context)
                # NOTE(vish): Currently, nothing needs to be done on the
                #             network node until release. If this changes,
                #             we will need to cast here.
                self.network_manager.deallocate_fixed_ip(context.elevated(),
                                                         address)

        volumes = instance_ref.get('volumes') or []
        for volume in volumes:
            self.detach_volume(context, instance_id, volume['id'])
        if instance_ref['state'] == power_state.SHUTOFF:
            self.db.instance_destroy(context, instance_id)
            raise exception.Error(_('trying to destroy already destroyed'
                                    ' instance: %s') % instance_id)
        self.driver.destroy(instance_ref)

        # TODO(ja): should we keep it in a terminated state for a bit?
        self.db.instance_destroy(context, instance_id)

    @exception.wrap_exception
    @checks_instance_lock
    def rebuild_instance(self, context, instance_id, image_id):
        """Destroy and re-make this instance.

        A 'rebuild' effectively purges all existing data from the system and
        remakes the VM with given 'metadata' and 'personalities'.

        :param context: `nova.RequestContext` object
        :param instance_id: Instance identifier (integer)
        :param image_id: Image identifier (integer)
        """
        context = context.elevated()

        instance_ref = self.db.instance_get(context, instance_id)
        LOG.audit(_("Rebuilding instance %s"), instance_id, context=context)

        self._update_state(context, instance_id, power_state.BUILDING)

        self.driver.destroy(instance_ref)
        instance_ref.image_id = image_id
        self.driver.spawn(instance_ref)

        self._update_image_id(context, instance_id, image_id)
        self._update_launched_at(context, instance_id)
        self._update_state(context, instance_id)

    @exception.wrap_exception
    @checks_instance_lock
    def reboot_instance(self, context, instance_id):
        """Reboot an instance on this host."""
        context = context.elevated()
        self._update_state(context, instance_id)
        instance_ref = self.db.instance_get(context, instance_id)
        LOG.audit(_("Rebooting instance %s"), instance_id, context=context)

        if instance_ref['state'] != power_state.RUNNING:
            state = instance_ref['state']
            running = power_state.RUNNING
            LOG.warn(_('trying to reboot a non-running '
                     'instance: %(instance_id)s (state: %(state)s '
                     'expected: %(running)s)') % locals(),
                     context=context)

        self.db.instance_set_state(context,
                                   instance_id,
                                   power_state.NOSTATE,
                                   'rebooting')
        self.network_manager.setup_compute_network(context, instance_id)
        self.driver.reboot(instance_ref)
        self._update_state(context, instance_id)

    @exception.wrap_exception
    def snapshot_instance(self, context, instance_id, image_id):
        """Snapshot an instance on this host."""
        context = context.elevated()
        instance_ref = self.db.instance_get(context, instance_id)

        #NOTE(sirp): update_state currently only refreshes the state field
        # if we add is_snapshotting, we will need this refreshed too,
        # potentially?
        self._update_state(context, instance_id)

        LOG.audit(_('instance %s: snapshotting'), instance_id,
                  context=context)
        if instance_ref['state'] != power_state.RUNNING:
            state = instance_ref['state']
            running = power_state.RUNNING
            LOG.warn(_('trying to snapshot a non-running '
                       'instance: %(instance_id)s (state: %(state)s '
                       'expected: %(running)s)') % locals())

        self.driver.snapshot(instance_ref, image_id)

    @exception.wrap_exception
    @checks_instance_lock
    def set_admin_password(self, context, instance_id, new_pass=None):
        """Set the root/admin password for an instance on this host."""
        context = context.elevated()
        instance_ref = self.db.instance_get(context, instance_id)
        instance_id = instance_ref['id']
        instance_state = instance_ref['state']
        expected_state = power_state.RUNNING
        if instance_state != expected_state:
            LOG.warn(_('trying to reset the password on a non-running '
                    'instance: %(instance_id)s (state: %(instance_state)s '
                    'expected: %(expected_state)s)') % locals())
        LOG.audit(_('instance %s: setting admin password'),
                instance_ref['name'])
        if new_pass is None:
            # Generate a random password
            new_pass = utils.generate_password(FLAGS.password_length)
        self.driver.set_admin_password(instance_ref, new_pass)
        self._update_state(context, instance_id)

    @exception.wrap_exception
    @checks_instance_lock
    def inject_file(self, context, instance_id, path, file_contents):
        """Write a file to the specified path in an instance on this host."""
        context = context.elevated()
        instance_ref = self.db.instance_get(context, instance_id)
        instance_id = instance_ref['id']
        instance_state = instance_ref['state']
        expected_state = power_state.RUNNING
        if instance_state != expected_state:
            LOG.warn(_('trying to inject a file into a non-running '
                    'instance: %(instance_id)s (state: %(instance_state)s '
                    'expected: %(expected_state)s)') % locals())
        nm = instance_ref['name']
        msg = _('instance %(nm)s: injecting file to %(path)s') % locals()
        LOG.audit(msg)
        self.driver.inject_file(instance_ref, path, file_contents)

    @exception.wrap_exception
    @checks_instance_lock
    def rescue_instance(self, context, instance_id):
        """Rescue an instance on this host."""
        context = context.elevated()
        instance_ref = self.db.instance_get(context, instance_id)
        LOG.audit(_('instance %s: rescuing'), instance_id, context=context)
        self.db.instance_set_state(context,
                                   instance_id,
                                   power_state.NOSTATE,
                                   'rescuing')
        self.network_manager.setup_compute_network(context, instance_id)
        _update_state = lambda result: self._update_state_callback(
                self, context, instance_id, result)
        self.driver.rescue(instance_ref, _update_state)
        self._update_state(context, instance_id)

    @exception.wrap_exception
    @checks_instance_lock
    def unrescue_instance(self, context, instance_id):
        """Rescue an instance on this host."""
        context = context.elevated()
        instance_ref = self.db.instance_get(context, instance_id)
        LOG.audit(_('instance %s: unrescuing'), instance_id, context=context)
        self.db.instance_set_state(context,
                                   instance_id,
                                   power_state.NOSTATE,
                                   'unrescuing')
        _update_state = lambda result: self._update_state_callback(
                self, context, instance_id, result)
        self.driver.unrescue(instance_ref, _update_state)
        self._update_state(context, instance_id)

    @staticmethod
    def _update_state_callback(self, context, instance_id, result):
        """Update instance state when async task completes."""
        self._update_state(context, instance_id)

    @exception.wrap_exception
    @checks_instance_lock
    def confirm_resize(self, context, instance_id, migration_id):
        """Destroys the source instance."""
        context = context.elevated()
        instance_ref = self.db.instance_get(context, instance_id)
        self.driver.destroy(instance_ref)

    @exception.wrap_exception
    @checks_instance_lock
    def revert_resize(self, context, instance_id, migration_id):
        """Destroys the new instance on the destination machine.

        Reverts the model changes, and powers on the old instance on the
        source machine.

        """
        instance_ref = self.db.instance_get(context, instance_id)
        migration_ref = self.db.migration_get(context, migration_id)

        self.driver.destroy(instance_ref)
        topic = self.db.queue_get_for(context, FLAGS.compute_topic,
                instance_ref['host'])
        rpc.cast(context, topic,
                {'method': 'finish_revert_resize',
                 'args': {
                       'migration_id': migration_ref['id'],
                       'instance_id': instance_id, },
                })

    @exception.wrap_exception
    @checks_instance_lock
    def finish_revert_resize(self, context, instance_id, migration_id):
        """Finishes the second half of reverting a resize.

        Power back on the source instance and revert the resized attributes
        in the database.

        """
        instance_ref = self.db.instance_get(context, instance_id)
        migration_ref = self.db.migration_get(context, migration_id)
        instance_type = self.db.instance_type_get_by_flavor_id(context,
                migration_ref['old_flavor_id'])

        # Just roll back the record. There's no need to resize down since
        # the 'old' VM already has the preferred attributes
        self.db.instance_update(context, instance_id,
           dict(memory_mb=instance_type['memory_mb'],
                vcpus=instance_type['vcpus'],
                local_gb=instance_type['local_gb']))

        self.driver.revert_resize(instance_ref)
        self.db.migration_update(context, migration_id,
                {'status': 'reverted'})

    @exception.wrap_exception
    @checks_instance_lock
    def prep_resize(self, context, instance_id, flavor_id):
        """Initiates the process of moving a running instance to another host.

        Possibly changes the RAM and disk size in the process.

        """
        context = context.elevated()
        instance_ref = self.db.instance_get(context, instance_id)
        if instance_ref['host'] == FLAGS.host:
            raise exception.Error(_(
                    'Migration error: destination same as source!'))

        instance_type = self.db.instance_type_get_by_flavor_id(context,
                flavor_id)
        migration_ref = self.db.migration_create(context,
                {'instance_id': instance_id,
                 'source_compute': instance_ref['host'],
                 'dest_compute': FLAGS.host,
                 'dest_host':   self.driver.get_host_ip_addr(),
                 'old_flavor_id': instance_type['flavorid'],
                 'new_flavor_id': flavor_id,
                 'status':      'pre-migrating'})

        LOG.audit(_('instance %s: migrating to '), instance_id,
                context=context)
        topic = self.db.queue_get_for(context, FLAGS.compute_topic,
                instance_ref['host'])
        rpc.cast(context, topic,
                {'method': 'resize_instance',
                 'args': {
                       'migration_id': migration_ref['id'],
                       'instance_id': instance_id, },
                })

    @exception.wrap_exception
    @checks_instance_lock
    def resize_instance(self, context, instance_id, migration_id):
        """Starts the migration of a running instance to another host."""
        migration_ref = self.db.migration_get(context, migration_id)
        instance_ref = self.db.instance_get(context, instance_id)
        self.db.migration_update(context,
                                 migration_id,
                                 {'status': 'migrating'})

        disk_info = self.driver.migrate_disk_and_power_off(
                instance_ref, migration_ref['dest_host'])
        self.db.migration_update(context,
                                 migration_id,
                                 {'status': 'post-migrating'})

        service = self.db.service_get_by_host_and_topic(
                context, migration_ref['dest_compute'], FLAGS.compute_topic)
        topic = self.db.queue_get_for(context,
                                      FLAGS.compute_topic,
                                      migration_ref['dest_compute'])
        rpc.cast(context, topic, {'method': 'finish_resize',
                                  'args': {'migration_id': migration_id,
                                           'instance_id': instance_id,
                                           'disk_info': disk_info}})

    @exception.wrap_exception
    @checks_instance_lock
    def finish_resize(self, context, instance_id, migration_id, disk_info):
        """Completes the migration process.

        Sets up the newly transferred disk and turns on the instance at its
        new host machine.

        """
        migration_ref = self.db.migration_get(context, migration_id)
        instance_ref = self.db.instance_get(context,
                migration_ref['instance_id'])
        # TODO(mdietz): apply the rest of the instance_type attributes going
        # after they're supported
        instance_type = self.db.instance_type_get_by_flavor_id(context,
                migration_ref['new_flavor_id'])
        self.db.instance_update(context, instance_id,
               dict(instance_type=instance_type['name'],
                    memory_mb=instance_type['memory_mb'],
                    vcpus=instance_type['vcpus'],
                    local_gb=instance_type['local_gb']))

        # reload the updated instance ref
        # FIXME(mdietz): is there reload functionality?
        instance_ref = self.db.instance_get(context, instance_id)
        self.driver.finish_resize(instance_ref, disk_info)

        self.db.migration_update(context, migration_id,
                {'status': 'finished', })

    @exception.wrap_exception
    @checks_instance_lock
    def pause_instance(self, context, instance_id):
        """Pause an instance on this host."""
        context = context.elevated()
        instance_ref = self.db.instance_get(context, instance_id)
        LOG.audit(_('instance %s: pausing'), instance_id, context=context)
        self.db.instance_set_state(context,
                                   instance_id,
                                   power_state.NOSTATE,
                                   'pausing')
        self.driver.pause(instance_ref,
            lambda result: self._update_state_callback(self,
                                                       context,
                                                       instance_id,
                                                       result))

    @exception.wrap_exception
    @checks_instance_lock
    def unpause_instance(self, context, instance_id):
        """Unpause a paused instance on this host."""
        context = context.elevated()
        instance_ref = self.db.instance_get(context, instance_id)
        LOG.audit(_('instance %s: unpausing'), instance_id, context=context)
        self.db.instance_set_state(context,
                                   instance_id,
                                   power_state.NOSTATE,
                                   'unpausing')
        self.driver.unpause(instance_ref,
            lambda result: self._update_state_callback(self,
                                                       context,
                                                       instance_id,
                                                       result))

    @exception.wrap_exception
    def get_diagnostics(self, context, instance_id):
        """Retrieve diagnostics for an instance on this host."""
        instance_ref = self.db.instance_get(context, instance_id)

        if instance_ref["state"] == power_state.RUNNING:
            LOG.audit(_("instance %s: retrieving diagnostics"), instance_id,
                      context=context)
            return self.driver.get_diagnostics(instance_ref)

    @exception.wrap_exception
    @checks_instance_lock
    def suspend_instance(self, context, instance_id):
        """Suspend the given instance."""
        context = context.elevated()
        instance_ref = self.db.instance_get(context, instance_id)
        LOG.audit(_('instance %s: suspending'), instance_id, context=context)
        self.db.instance_set_state(context, instance_id,
                                            power_state.NOSTATE,
                                            'suspending')
        self.driver.suspend(instance_ref,
            lambda result: self._update_state_callback(self,
                                                       context,
                                                       instance_id,
                                                       result))

    @exception.wrap_exception
    @checks_instance_lock
    def resume_instance(self, context, instance_id):
        """Resume the given suspended instance."""
        context = context.elevated()
        instance_ref = self.db.instance_get(context, instance_id)
        LOG.audit(_('instance %s: resuming'), instance_id, context=context)
        self.db.instance_set_state(context, instance_id,
                                            power_state.NOSTATE,
                                            'resuming')
        self.driver.resume(instance_ref,
            lambda result: self._update_state_callback(self,
                                                       context,
                                                       instance_id,
                                                       result))

    @exception.wrap_exception
    def lock_instance(self, context, instance_id):
        """Lock the given instance."""
        context = context.elevated()

        LOG.debug(_('instance %s: locking'), instance_id, context=context)
        self.db.instance_update(context, instance_id, {'locked': True})

    @exception.wrap_exception
    def unlock_instance(self, context, instance_id):
        """Unlock the given instance."""
        context = context.elevated()

        LOG.debug(_('instance %s: unlocking'), instance_id, context=context)
        self.db.instance_update(context, instance_id, {'locked': False})

    @exception.wrap_exception
    def get_lock(self, context, instance_id):
        """Return the boolean state of the given instance's lock."""
        context = context.elevated()
        LOG.debug(_('instance %s: getting locked state'), instance_id,
                  context=context)
        instance_ref = self.db.instance_get(context, instance_id)
        return instance_ref['locked']

    @checks_instance_lock
    def reset_network(self, context, instance_id):
        """Reset networking on the given instance."""
        context = context.elevated()
        instance_ref = self.db.instance_get(context, instance_id)
        LOG.debug(_('instance %s: reset network'), instance_id,
                                                   context=context)
        self.driver.reset_network(instance_ref)

    @checks_instance_lock
    def inject_network_info(self, context, instance_id):
        """Inject network info for the given instance."""
        context = context.elevated()
        instance_ref = self.db.instance_get(context, instance_id)
        LOG.debug(_('instance %s: inject network info'), instance_id,
                                                         context=context)
        self.driver.inject_network_info(instance_ref)

    @exception.wrap_exception
    def get_console_output(self, context, instance_id):
        """Send the console output for the given instance."""
        context = context.elevated()
        instance_ref = self.db.instance_get(context, instance_id)
        LOG.audit(_("Get console output for instance %s"), instance_id,
                  context=context)
        return self.driver.get_console_output(instance_ref)

    @exception.wrap_exception
    def get_ajax_console(self, context, instance_id):
        """Return connection information for an ajax console."""
        context = context.elevated()
        LOG.debug(_("instance %s: getting ajax console"), instance_id)
        instance_ref = self.db.instance_get(context, instance_id)
        return self.driver.get_ajax_console(instance_ref)

    @exception.wrap_exception
    def get_vnc_console(self, context, instance_id):
        """Return connection information for a vnc console."""
        context = context.elevated()
        LOG.debug(_("instance %s: getting vnc console"), instance_id)
        instance_ref = self.db.instance_get(context, instance_id)
        return self.driver.get_vnc_console(instance_ref)

    @checks_instance_lock
    def attach_volume(self, context, instance_id, volume_id, mountpoint):
        """Attach a volume to an instance."""
        context = context.elevated()
        instance_ref = self.db.instance_get(context, instance_id)
        LOG.audit(_("instance %(instance_id)s: attaching volume %(volume_id)s"
                " to %(mountpoint)s") % locals(), context=context)
        dev_path = self.volume_manager.setup_compute_volume(context,
                                                            volume_id)
        try:
            self.driver.attach_volume(instance_ref['name'],
                                      dev_path,
                                      mountpoint)
            self.db.volume_attached(context,
                                    volume_id,
                                    instance_id,
                                    mountpoint)
        except Exception as exc:  # pylint: disable=W0702
            # NOTE(vish): The inline callback eats the exception info so we
            #             log the traceback here and reraise the same
            #             ecxception below.
            LOG.exception(_("instance %(instance_id)s: attach failed"
                    " %(mountpoint)s, removing") % locals(), context=context)
            self.volume_manager.remove_compute_volume(context,
                                                      volume_id)
            raise exc

        return True

    @exception.wrap_exception
    @checks_instance_lock
    def detach_volume(self, context, instance_id, volume_id):
        """Detach a volume from an instance."""
        context = context.elevated()
        instance_ref = self.db.instance_get(context, instance_id)
        volume_ref = self.db.volume_get(context, volume_id)
        mp = volume_ref['mountpoint']
        LOG.audit(_("Detach volume %(volume_id)s from mountpoint %(mp)s"
                " on instance %(instance_id)s") % locals(), context=context)
        if instance_ref['name'] not in self.driver.list_instances():
            LOG.warn(_("Detaching volume from unknown instance %s"),
                     instance_id, context=context)
        else:
            self.driver.detach_volume(instance_ref['name'],
                                      volume_ref['mountpoint'])
        self.volume_manager.remove_compute_volume(context, volume_id)
        self.db.volume_detached(context, volume_id)
        return True

    def remove_volume(self, context, volume_id):
        """Remove volume on compute host.

        :param context: security context
        :param volume_id: volume ID
        """
        self.volume_manager.remove_compute_volume(context, volume_id)

    @exception.wrap_exception
    def compare_cpu(self, context, cpu_info):
        """Checks that the host cpu is compatible with a cpu given by xml.

        :param context: security context
        :param cpu_info: json string obtained from virConnect.getCapabilities
        :returns: See driver.compare_cpu

        """
        return self.driver.compare_cpu(cpu_info)

    @exception.wrap_exception
    def create_shared_storage_test_file(self, context):
        """Makes tmpfile under FLAGS.instance_path.

        This method enables compute nodes to recognize that they mounts
        same shared storage. (create|check|creanup)_shared_storage_test_file()
        is a pair.

        :param context: security context
        :returns: tmpfile name(basename)

        """
        dirpath = FLAGS.instances_path
        fd, tmp_file = tempfile.mkstemp(dir=dirpath)
        LOG.debug(_("Creating tmpfile %s to notify to other "
                    "compute nodes that they should mount "
                    "the same storage.") % tmp_file)
        os.close(fd)
        return os.path.basename(tmp_file)

    @exception.wrap_exception
    def check_shared_storage_test_file(self, context, filename):
        """Confirms existence of the tmpfile under FLAGS.instances_path.

        :param context: security context
        :param filename: confirm existence of FLAGS.instances_path/thisfile

        """
        tmp_file = os.path.join(FLAGS.instances_path, filename)
        if not os.path.exists(tmp_file):
            raise exception.FileNotFound(file_path=tmp_file)

    @exception.wrap_exception
    def cleanup_shared_storage_test_file(self, context, filename):
        """Removes existence of the tmpfile under FLAGS.instances_path.

        :param context: security context
        :param filename: remove existence of FLAGS.instances_path/thisfile

        """
        tmp_file = os.path.join(FLAGS.instances_path, filename)
        os.remove(tmp_file)

    @exception.wrap_exception
    def update_available_resource(self, context):
        """See comments update_resource_info.

        :param context: security context
        :returns: See driver.update_available_resource()

        """
        return self.driver.update_available_resource(context, self.host)

    def pre_live_migration(self, context, instance_id, time=None):
        """Preparations for live migration at dest host.

        :param context: security context
        :param instance_id: nova.db.sqlalchemy.models.Instance.Id

        """
        if not time:
            time = greenthread

        # Getting instance info
        instance_ref = self.db.instance_get(context, instance_id)
        ec2_id = instance_ref['hostname']

        # Getting fixed ips
        fixed_ip = self.db.instance_get_fixed_address(context, instance_id)
        if not fixed_ip:
            raise exception.NoFixedIpsFoundForInstance(instance_id=instance_id)

        # If any volume is mounted, prepare here.
        if not instance_ref['volumes']:
            LOG.info(_("%s has no volume."), ec2_id)
        else:
            for v in instance_ref['volumes']:
                self.volume_manager.setup_compute_volume(context, v['id'])

        # Bridge settings.
        # Call this method prior to ensure_filtering_rules_for_instance,
        # since bridge is not set up, ensure_filtering_rules_for instance
        # fails.
        #
        # Retry operation is necessary because continuously request comes,
        # concorrent request occurs to iptables, then it complains.
        max_retry = FLAGS.live_migration_retry_count
        for cnt in range(max_retry):
            try:
                self.network_manager.setup_compute_network(context,
                                                           instance_id)
                break
            except exception.ProcessExecutionError:
                if cnt == max_retry - 1:
                    raise
                else:
                    LOG.warn(_("setup_compute_network() failed %(cnt)d."
                               "Retry up to %(max_retry)d for %(ec2_id)s.")
                               % locals())
                    time.sleep(1)

        # Creating filters to hypervisors and firewalls.
        # An example is that nova-instance-instance-xxx,
        # which is written to libvirt.xml(Check "virsh nwfilter-list")
        # This nwfilter is necessary on the destination host.
        # In addition, this method is creating filtering rule
        # onto destination host.
        self.driver.ensure_filtering_rules_for_instance(instance_ref)

    def live_migration(self, context, instance_id, dest):
        """Executing live migration.

        :param context: security context
        :param instance_id: nova.db.sqlalchemy.models.Instance.Id
        :param dest: destination host

        """
        # Get instance for error handling.
        instance_ref = self.db.instance_get(context, instance_id)
        i_name = instance_ref.name

        try:
            # Checking volume node is working correctly when any volumes
            # are attached to instances.
            if instance_ref['volumes']:
                rpc.call(context,
                          FLAGS.volume_topic,
                          {"method": "check_for_export",
                           "args": {'instance_id': instance_id}})

            # Asking dest host to preparing live migration.
            rpc.call(context,
                     self.db.queue_get_for(context, FLAGS.compute_topic, dest),
                     {"method": "pre_live_migration",
                      "args": {'instance_id': instance_id}})

        except Exception:
            msg = _("Pre live migration for %(i_name)s failed at %(dest)s")
            LOG.error(msg % locals())
            self.recover_live_migration(context, instance_ref)
            raise

        # Executing live migration
        # live_migration might raises exceptions, but
        # nothing must be recovered in this version.
        self.driver.live_migration(context, instance_ref, dest,
                                   self.post_live_migration,
                                   self.recover_live_migration)

    def post_live_migration(self, ctxt, instance_ref, dest):
        """Post operations for live migration.

        This method is called from live_migration
        and mainly updating database record.

        :param ctxt: security context
        :param instance_id: nova.db.sqlalchemy.models.Instance.Id
        :param dest: destination host

        """

        LOG.info(_('post_live_migration() is started..'))
        instance_id = instance_ref['id']

        # Detaching volumes.
        try:
            for vol in self.db.volume_get_all_by_instance(ctxt, instance_id):
                self.volume_manager.remove_compute_volume(ctxt, vol['id'])
        except exception.NotFound:
            pass

        # Releasing vlan.
        # (not necessary in current implementation?)

        # Releasing security group ingress rule.
        self.driver.unfilter_instance(instance_ref)

        # Database updating.
        i_name = instance_ref.name
        try:
            # Not return if floating_ip is not found, otherwise,
            # instance never be accessible..
            floating_ip = self.db.instance_get_floating_address(ctxt,
                                                         instance_id)
            if not floating_ip:
                LOG.info(_('No floating_ip is found for %s.'), i_name)
            else:
                floating_ip_ref = self.db.floating_ip_get_by_address(ctxt,
                                                              floating_ip)
                self.db.floating_ip_update(ctxt,
                                           floating_ip_ref['address'],
                                           {'host': dest})
        except exception.NotFound:
            LOG.info(_('No floating_ip is found for %s.'), i_name)
        except:
            LOG.error(_("Live migration: Unexpected error:"
                        "%s cannot inherit floating ip..") % i_name)

        # Restore instance/volume state
        self.recover_live_migration(ctxt, instance_ref, dest)

        LOG.info(_('Migrating %(i_name)s to %(dest)s finished successfully.')
                 % locals())
        LOG.info(_("You may see the error \"libvirt: QEMU error: "
                   "Domain not found: no domain with matching name.\" "
                   "This error can be safely ignored."))

    def recover_live_migration(self, ctxt, instance_ref, host=None, dest=None):
        """Recovers Instance/volume state from migrating -> running.

        :param ctxt: security context
        :param instance_id: nova.db.sqlalchemy.models.Instance.Id
        :param host: DB column value is updated by this hostname.
                     If none, the host instance currently running is selected.

        """
        if not host:
            host = instance_ref['host']

        self.db.instance_update(ctxt,
                                instance_ref['id'],
                                {'state_description': 'running',
                                 'state': power_state.RUNNING,
                                 'host': host})

        if dest:
            volume_api = volume.API()
        for volume_ref in instance_ref['volumes']:
            volume_id = volume_ref['id']
            self.db.volume_update(ctxt, volume_id, {'status': 'in-use'})
            if dest:
                volume_api.remove_from_compute(ctxt, volume_id, dest)

    def periodic_tasks(self, context=None):
        """Tasks to be run at a periodic interval."""
        error_list = super(ComputeManager, self).periodic_tasks(context)
        if error_list is None:
            error_list = []

        try:
            if FLAGS.rescue_timeout > 0:
                self.driver.poll_rescued_instances(FLAGS.rescue_timeout)
        except Exception as ex:
            LOG.warning(_("Error during poll_rescued_instances: %s"),
                        unicode(ex))
            error_list.append(ex)

        try:
            self._poll_instance_states(context)
        except Exception as ex:
            LOG.warning(_("Error during instance poll: %s"),
                        unicode(ex))
            error_list.append(ex)

        return error_list

    def _poll_instance_states(self, context):
        vm_instances = self.driver.list_instances_detail()
        vm_instances = dict((vm.name, vm) for vm in vm_instances)

        # Keep a list of VMs not in the DB, cross them off as we find them
        vms_not_found_in_db = list(vm_instances.keys())

        db_instances = self.db.instance_get_all_by_host(context, self.host)

        for db_instance in db_instances:
            name = db_instance['name']
            db_state = db_instance['state']
            vm_instance = vm_instances.get(name)

            if vm_instance is None:
                # NOTE(justinsb): We have to be very careful here, because a
                # concurrent operation could be in progress (e.g. a spawn)
                if db_state == power_state.BUILDING:
                    # TODO(justinsb): This does mean that if we crash during a
                    # spawn, the machine will never leave the spawning state,
                    # but this is just the way nova is; this function isn't
                    # trying to correct that problem.
                    # We could have a separate task to correct this error.
                    # TODO(justinsb): What happens during a live migration?
                    LOG.info(_("Found instance '%(name)s' in DB but no VM. "
                               "State=%(db_state)s, so assuming spawn is in "
                               "progress.") % locals())
                    vm_state = db_state
                else:
                    LOG.info(_("Found instance '%(name)s' in DB but no VM. "
                               "State=%(db_state)s, so setting state to "
                               "shutoff.") % locals())
                    vm_state = power_state.SHUTOFF
            else:
                vm_state = vm_instance.state
                vms_not_found_in_db.remove(name)

            if db_instance['state_description'] == 'migrating':
                # A situation which db record exists, but no instance"
                # sometimes occurs while live-migration at src compute,
                # this case should be ignored.
                LOG.debug(_("Ignoring %(name)s, as it's currently being "
                           "migrated.") % locals())
                continue

            if vm_state != db_state:
                LOG.info(_("DB/VM state mismatch. Changing state from "
                           "'%(db_state)s' to '%(vm_state)s'") % locals())
                self._update_state(context, db_instance['id'], vm_state)

            # NOTE(justinsb): We no longer auto-remove SHUTOFF instances
            # It's quite hard to get them back when we do.

        # Are there VMs not in the DB?
        for vm_not_found_in_db in vms_not_found_in_db:
            name = vm_not_found_in_db

            # We only care about instances that compute *should* know about
            if name.startswith("instance-"):
                # TODO(justinsb): What to do here?  Adopt it?  Shut it down?
                LOG.warning(_("Found VM not in DB: '%(name)s'.  Ignoring")
                            % locals())<|MERGE_RESOLUTION|>--- conflicted
+++ resolved
@@ -257,9 +257,6 @@
                     "%(ex)s") % locals()
             LOG.exception(msg)
 
-<<<<<<< HEAD
-        self._update_launched_at(context, instance_id)
-=======
         if not FLAGS.stub_network and FLAGS.auto_assign_floating_ip:
             public_ip = self.network_api.allocate_floating_ip(context)
 
@@ -272,7 +269,8 @@
                                                    floating_ip,
                                                    fixed_ip,
                                                    affect_auto_assigned=True)
->>>>>>> 1a25bb43
+
+        self._update_launched_at(context, instance_id)
         self._update_state(context, instance_id)
 
     @exception.wrap_exception

# vim: tabstop=4 shiftwidth=4 softtabstop=4

# Copyright 2010 United States Government as represented by the
# Administrator of the National Aeronautics and Space Administration.
# All Rights Reserved.
#
#    Licensed under the Apache License, Version 2.0 (the "License"); you may
#    not use this file except in compliance with the License. You may obtain
#    a copy of the License at
#
#         http://www.apache.org/licenses/LICENSE-2.0
#
#    Unless required by applicable law or agreed to in writing, software
#    distributed under the License is distributed on an "AS IS" BASIS, WITHOUT
#    WARRANTIES OR CONDITIONS OF ANY KIND, either express or implied. See the
#    License for the specific language governing permissions and limitations
#    under the License.

from base64 import b64decode
import json
import logging
from M2Crypto import BIO
from M2Crypto import RSA
import os
import tempfile
import time

from eventlet import greenthread

from nova import context
from nova import crypto
from nova import db
from nova import flags
from nova import rpc
from nova import service
from nova import test
from nova.auth import manager
from nova.compute import power_state
from nova.api.ec2 import cloud
from nova.objectstore import image


FLAGS = flags.FLAGS

# Temp dirs for working with image attributes through the cloud controller
# (stole this from objectstore_unittest.py)
OSS_TEMPDIR = tempfile.mkdtemp(prefix='test_oss-')
IMAGES_PATH = os.path.join(OSS_TEMPDIR, 'images')
os.makedirs(IMAGES_PATH)


class CloudTestCase(test.TestCase):
    def setUp(self):
        super(CloudTestCase, self).setUp()
        self.flags(connection_type='fake',
                   images_path=IMAGES_PATH)

        self.conn = rpc.Connection.instance()
        logging.getLogger().setLevel(logging.DEBUG)

        # set up our cloud
        self.cloud = cloud.CloudController()

        # set up services
        self.compute = service.Service.create(binary='nova-compute', host='host1')
        self.compute.start()
        self.network = service.Service.create(binary='nova-network')
        self.network.start()

        self.manager = manager.AuthManager()
        self.user = self.manager.create_user('admin', 'admin', 'admin', True)
        self.project = self.manager.create_project('proj', 'admin', 'proj')
        self.context = context.RequestContext(user=self.user,
                                              project=self.project)

    def tearDown(self):
        self.manager.delete_project(self.project)
        self.manager.delete_user(self.user)
        self.compute.kill()
        self.network.kill()
        super(CloudTestCase, self).tearDown()

    def _create_key(self, name):
        # NOTE(vish): create depends on pool, so just call helper directly
        return cloud._gen_key(self.context, self.context.user.id, name)

    def test_describe_addresses(self):
        """Makes sure describe addresses runs without raising an exception"""
        address = "10.10.10.10"
        db.floating_ip_create(self.context,
                              {'address': address,
                               'host': FLAGS.host})
        self.cloud.allocate_address(self.context)
        self.cloud.describe_addresses(self.context)
        self.cloud.release_address(self.context,
                                  public_ip=address)
        greenthread.sleep(0.3)
        db.floating_ip_destroy(self.context, address)

    def test_associate_disassociate_address(self):
        """Verifies associate runs cleanly without raising an exception"""
        address = "10.10.10.10"
        db.floating_ip_create(self.context,
                              {'address': address,
                               'host': FLAGS.host})
        self.cloud.allocate_address(self.context)
        inst = db.instance_create(self.context, {'host': FLAGS.host})
        fixed = self.network.allocate_fixed_ip(self.context, inst['id'])
        ec2_id = cloud.id_to_ec2_id(inst['id'])
        self.cloud.associate_address(self.context,
                                     instance_id=ec2_id,
                                     public_ip=address)
        greenthread.sleep(0.3)
        self.cloud.disassociate_address(self.context,
                                        public_ip=address)
        self.cloud.release_address(self.context,
                                  public_ip=address)
        greenthread.sleep(0.3)
        self.network.deallocate_fixed_ip(self.context, fixed)
        db.instance_destroy(self.context, inst['id'])
        db.floating_ip_destroy(self.context, address)

    def test_describe_volumes(self):
        """Makes sure describe_volumes works and filters results."""
        vol1 = db.volume_create(self.context, {})
        vol2 = db.volume_create(self.context, {})
        result = self.cloud.describe_volumes(self.context)
        self.assertEqual(len(result['volumeSet']), 2)
        result = self.cloud.describe_volumes(self.context,
                                             volume_id=[vol2['id']])
        self.assertEqual(len(result['volumeSet']), 1)
        self.assertEqual(result['volumeSet'][0]['volumeId'], vol2['id'])
        db.volume_destroy(self.context, vol1['id'])
        db.volume_destroy(self.context, vol2['id'])

<<<<<<< HEAD
=======

>>>>>>> 3478e904
    def test_describe_availability_zones(self):
        """Makes sure describe_availability_zones works and filters results."""
        service1 = db.service_create(self.context, {'host': 'host1_describe_zones',
                                         'binary': "nova-compute",
                                         'topic': 'compute',
                                         'report_count': 0,
                                         'availability_zone': "zone1"})
        service2 = db.service_create(self.context, {'host': 'host2_describe_zones',
                                         'binary': "nova-compute",
                                         'topic': 'compute',
                                         'report_count': 0,
                                         'availability_zone': "zone2"})
        result = self.cloud.describe_availability_zones(self.context)
        self.assertEqual(len(result['availabilityZoneInfo']), 3)
        db.service_destroy(self.context, service1['id'])
        db.service_destroy(self.context, service2['id'])

<<<<<<< HEAD
=======

>>>>>>> 3478e904
    def test_console_output(self):
        image_id = FLAGS.default_image
        instance_type = FLAGS.default_instance_type
        max_count = 1
        kwargs = {'image_id': image_id,
                  'instance_type': instance_type,
                  'max_count': max_count}
        rv = self.cloud.run_instances(self.context, **kwargs)
        print rv
        instance_id = rv['instancesSet'][0]['instanceId']
        output = self.cloud.get_console_output(context=self.context,
                                                     instance_id=[instance_id])
        self.assertEquals(b64decode(output['output']), 'FAKE CONSOLE OUTPUT')
        # TODO(soren): We need this until we can stop polling in the rpc code
        #              for unit tests.
        greenthread.sleep(0.3)
        rv = self.cloud.terminate_instances(self.context, [instance_id])

    def test_key_generation(self):
        result = self._create_key('test')
        private_key = result['private_key']
        key = RSA.load_key_string(private_key, callback=lambda: None)
        bio = BIO.MemoryBuffer()
        public_key = db.key_pair_get(self.context,
                                    self.context.user.id,
                                    'test')['public_key']
        key.save_pub_key_bio(bio)
        converted = crypto.ssl_pub_to_ssh_pub(bio.read())
        # assert key fields are equal
        self.assertEqual(public_key.split(" ")[1].strip(),
                         converted.split(" ")[1].strip())

    def test_describe_key_pairs(self):
        self._create_key('test1')
        self._create_key('test2')
        result = self.cloud.describe_key_pairs(self.context)
        keys = result["keypairsSet"]
        self.assertTrue(filter(lambda k: k['keyName'] == 'test1', keys))
        self.assertTrue(filter(lambda k: k['keyName'] == 'test2', keys))

    def test_delete_key_pair(self):
        self._create_key('test')
        self.cloud.delete_key_pair(self.context, 'test')

    def test_run_instances(self):
        if FLAGS.connection_type == 'fake':
            logging.debug("Can't test instances without a real virtual env.")
            return
        image_id = FLAGS.default_image
        instance_type = FLAGS.default_instance_type
        max_count = 1
        kwargs = {'image_id': image_id,
                  'instance_type': instance_type,
                  'max_count': max_count}
        rv = self.cloud.run_instances(self.context, **kwargs)
        # TODO: check for proper response
        instance_id = rv['reservationSet'][0].keys()[0]
        instance = rv['reservationSet'][0][instance_id][0]
        logging.debug("Need to watch instance %s until it's running..." %
                      instance['instance_id'])
        while True:
            greenthread.sleep(1)
            info = self.cloud._get_instance(instance['instance_id'])
            logging.debug(info['state'])
            if info['state'] == power_state.RUNNING:
                break
        self.assert_(rv)

        if connection_type != 'fake':
            time.sleep(45)  # Should use boto for polling here
        for reservations in rv['reservationSet']:
            # for res_id in reservations.keys():
            #     logging.debug(reservations[res_id])
            # for instance in reservations[res_id]:
            for instance in reservations[reservations.keys()[0]]:
                instance_id = instance['instance_id']
                logging.debug("Terminating instance %s" % instance_id)
<<<<<<< HEAD
                rv = yield self.compute.terminate_instance(instance_id)

    def test_describe_instances(self):
        """Makes sure describe_instances works."""
        instance1 = db.instance_create(self.context, {'hostname': 'host2'})
        service1 = db.service_create(self.context, {'host': 'host1',
=======
                rv = self.compute.terminate_instance(instance_id)


    def test_describe_instances(self):
        """Makes sure describe_instances works."""
        instance1 = db.instance_create(self.context, {'host': 'host2'})
        service1 = db.service_create(self.context, {'host': 'host2',
>>>>>>> 3478e904
                                                    'availability_zone': 'zone1',
                                                    'topic': "compute"})
        result = self.cloud.describe_instances(self.context)
        self.assertEqual(result['reservationSet'][0]\
                         ['instancesSet'][0]\
                         ['placement']['availabilityZone'], 'zone1')
        db.instance_destroy(self.context, instance1['id'])
        db.service_destroy(self.context, service1['id'])

<<<<<<< HEAD

=======
        
>>>>>>> 3478e904
    def test_instance_update_state(self):
        def instance(num):
            return {
                'reservation_id': 'r-1',
                'instance_id': 'i-%s' % num,
                'image_id': 'ami-%s' % num,
                'private_dns_name': '10.0.0.%s' % num,
                'dns_name': '10.0.0%s' % num,
                'ami_launch_index': str(num),
                'instance_type': 'fake',
                'availability_zone': 'fake',
                'key_name': None,
                'kernel_id': 'fake',
                'ramdisk_id': 'fake',
                'groups': ['default'],
                'product_codes': None,
                'state': 0x01,
                'user_data': ''}
        rv = self.cloud._format_describe_instances(self.context)
        self.assert_(len(rv['reservationSet']) == 0)

        # simulate launch of 5 instances
        # self.cloud.instances['pending'] = {}
        #for i in xrange(5):
        #    inst = instance(i)
        #    self.cloud.instances['pending'][inst['instance_id']] = inst

        #rv = self.cloud._format_instances(self.admin)
        #self.assert_(len(rv['reservationSet']) == 1)
        #self.assert_(len(rv['reservationSet'][0]['instances_set']) == 5)
        # report 4 nodes each having 1 of the instances
        #for i in xrange(4):
        #    self.cloud.update_state('instances',
        #                            {('node-%s' % i): {('i-%s' % i):
        #                                               instance(i)}})

        # one instance should be pending still
        #self.assert_(len(self.cloud.instances['pending'].keys()) == 1)

        # check that the reservations collapse
        #rv = self.cloud._format_instances(self.admin)
        #self.assert_(len(rv['reservationSet']) == 1)
        #self.assert_(len(rv['reservationSet'][0]['instances_set']) == 5)

        # check that we can get metadata for each instance
        #for i in xrange(4):
        #    data = self.cloud.get_metadata(instance(i)['private_dns_name'])
        #    self.assert_(data['meta-data']['ami-id'] == 'ami-%s' % i)


    @staticmethod
    def _fake_set_image_description(ctxt, image_id, description):
        from nova.objectstore import handler

        class req:
            pass

        request = req()
        request.context = ctxt
        request.args = {'image_id': [image_id],
                        'description': [description]}

        resource = handler.ImagesResource()
        resource.render_POST(request)

    def test_user_editable_image_endpoint(self):
        pathdir = os.path.join(FLAGS.images_path, 'ami-testing')
        os.mkdir(pathdir)
        info = {'isPublic': False}
        with open(os.path.join(pathdir, 'info.json'), 'w') as f:
            json.dump(info, f)
        img = image.Image('ami-testing')
        # self.cloud.set_image_description(self.context, 'ami-testing',
        #                                  'Foo Img')
        # NOTE(vish): Above won't work unless we start objectstore or create
        #             a fake version of api/ec2/images.py conn that can
        #             call methods directly instead of going through boto.
        #             for now, just cheat and call the method directly
        self._fake_set_image_description(self.context, 'ami-testing',
                                         'Foo Img')
        self.assertEqual('Foo Img', img.metadata['description'])
        self._fake_set_image_description(self.context, 'ami-testing', '')
        self.assertEqual('', img.metadata['description'])

    def test_update_of_instance_display_fields(self):
        inst = db.instance_create(self.context, {})
        ec2_id = cloud.id_to_ec2_id(inst['id'])
        self.cloud.update_instance(self.context, ec2_id,
                                   display_name='c00l 1m4g3')
        inst = db.instance_get(self.context, inst['id'])
        self.assertEqual('c00l 1m4g3', inst['display_name'])
        db.instance_destroy(self.context, inst['id'])

    def test_update_of_instance_wont_update_private_fields(self):
        inst = db.instance_create(self.context, {})
        self.cloud.update_instance(self.context, inst['id'],
                                   mac_address='DE:AD:BE:EF')
        inst = db.instance_get(self.context, inst['id'])
        self.assertEqual(None, inst['mac_address'])
        db.instance_destroy(self.context, inst['id'])

    def test_update_of_volume_display_fields(self):
        vol = db.volume_create(self.context, {})
        self.cloud.update_volume(self.context, vol['id'],
                                 display_name='c00l v0lum3')
        vol = db.volume_get(self.context, vol['id'])
        self.assertEqual('c00l v0lum3', vol['display_name'])
        db.volume_destroy(self.context, vol['id'])

    def test_update_of_volume_wont_update_private_fields(self):
        vol = db.volume_create(self.context, {})
        self.cloud.update_volume(self.context, vol['id'],
                                   mountpoint='/not/here')
        vol = db.volume_get(self.context, vol['id'])
        self.assertEqual(None, vol['mountpoint'])
        db.volume_destroy(self.context, vol['id'])<|MERGE_RESOLUTION|>--- conflicted
+++ resolved
@@ -62,7 +62,7 @@
         self.cloud = cloud.CloudController()
 
         # set up services
-        self.compute = service.Service.create(binary='nova-compute', host='host1')
+        self.compute = service.Service.create(binary='nova-compute')
         self.compute.start()
         self.network = service.Service.create(binary='nova-network')
         self.network.start()
@@ -133,10 +133,7 @@
         db.volume_destroy(self.context, vol1['id'])
         db.volume_destroy(self.context, vol2['id'])
 
-<<<<<<< HEAD
-=======
-
->>>>>>> 3478e904
+
     def test_describe_availability_zones(self):
         """Makes sure describe_availability_zones works and filters results."""
         service1 = db.service_create(self.context, {'host': 'host1_describe_zones',
@@ -154,10 +151,7 @@
         db.service_destroy(self.context, service1['id'])
         db.service_destroy(self.context, service2['id'])
 
-<<<<<<< HEAD
-=======
-
->>>>>>> 3478e904
+
     def test_console_output(self):
         image_id = FLAGS.default_image
         instance_type = FLAGS.default_instance_type
@@ -235,14 +229,6 @@
             for instance in reservations[reservations.keys()[0]]:
                 instance_id = instance['instance_id']
                 logging.debug("Terminating instance %s" % instance_id)
-<<<<<<< HEAD
-                rv = yield self.compute.terminate_instance(instance_id)
-
-    def test_describe_instances(self):
-        """Makes sure describe_instances works."""
-        instance1 = db.instance_create(self.context, {'hostname': 'host2'})
-        service1 = db.service_create(self.context, {'host': 'host1',
-=======
                 rv = self.compute.terminate_instance(instance_id)
 
 
@@ -250,7 +236,6 @@
         """Makes sure describe_instances works."""
         instance1 = db.instance_create(self.context, {'host': 'host2'})
         service1 = db.service_create(self.context, {'host': 'host2',
->>>>>>> 3478e904
                                                     'availability_zone': 'zone1',
                                                     'topic': "compute"})
         result = self.cloud.describe_instances(self.context)
@@ -260,11 +245,7 @@
         db.instance_destroy(self.context, instance1['id'])
         db.service_destroy(self.context, service1['id'])
 
-<<<<<<< HEAD
-
-=======
         
->>>>>>> 3478e904
     def test_instance_update_state(self):
         def instance(num):
             return {

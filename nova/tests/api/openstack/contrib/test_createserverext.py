# vim: tabstop=4 shiftwidth=4 softtabstop=4

# Copyright 2010-2011 OpenStack LLC.
# All Rights Reserved.
#
#    Licensed under the Apache License, Version 2.0 (the "License"); you may
#    not use this file except in compliance with the License. You may obtain
#    a copy of the License at
#
#         http://www.apache.org/licenses/LICENSE-2.0
#
#    Unless required by applicable law or agreed to in writing, software
#    distributed under the License is distributed on an "AS IS" BASIS, WITHOUT
#    WARRANTIES OR CONDITIONS OF ANY KIND, either express or implied. See the
#    License for the specific language governing permissions and limitations
#    under the License.

import base64
import json
import unittest
from xml.dom import minidom

import stubout
import webob

from nova import db
from nova import exception
from nova import flags
from nova import test
from nova import utils
import nova.api.openstack
from nova.api.openstack import servers
from nova.api.openstack.contrib import createserverext
import nova.compute.api

import nova.scheduler.api
import nova.image.fake
import nova.rpc
from nova.tests.api.openstack import fakes


FLAGS = flags.FLAGS
FLAGS.verbose = True

FAKE_UUID = 'aaaaaaaa-aaaa-aaaa-aaaa-aaaaaaaaaaaa'

FAKE_NETWORKS = [('aaaaaaaa-aaaa-aaaa-aaaa-aaaaaaaaaaaa', '10.0.1.12'),
                 ('bbbbbbbb-bbbb-bbbb-bbbb-bbbbbbbbbbbb', '10.0.2.12')]

DUPLICATE_NETWORKS = [('aaaaaaaa-aaaa-aaaa-aaaa-aaaaaaaaaaaa', '10.0.1.12'),
                      ('aaaaaaaa-aaaa-aaaa-aaaa-aaaaaaaaaaaa', '10.0.1.12')]

INVALID_NETWORKS = [('invalid', 'invalid-ip-address')]


class CreateserverextTest(test.TestCase):

    def setUp(self):
        super(CreateserverextTest, self).setUp()
        self.stubs = stubout.StubOutForTesting()
        fakes.FakeAuthManager.auth_data = {}
        fakes.FakeAuthDatabase.data = {}
        fakes.stub_out_auth(self.stubs)
        fakes.stub_out_image_service(self.stubs)
        fakes.stub_out_key_pair_funcs(self.stubs)
        self.allow_admin = FLAGS.allow_admin_api

    def tearDown(self):
        self.stubs.UnsetAll()
        FLAGS.allow_admin_api = self.allow_admin
        super(CreateserverextTest, self).tearDown()

    def _setup_mock_compute_api(self):

        class MockComputeAPI(nova.compute.API):

            def __init__(self):
                self.injected_files = None
                self.networks = None
<<<<<<< HEAD
                self.db = db
=======
                self.user_data = None
>>>>>>> 3bc7a44d

            def create(self, *args, **kwargs):
                if 'injected_files' in kwargs:
                    self.injected_files = kwargs['injected_files']
                else:
                    self.injected_files = None

                if 'requested_networks' in kwargs:
                    self.networks = kwargs['requested_networks']
                else:
                    self.networks = None

                if 'user_data' in kwargs:
                    self.user_data = kwargs['user_data']

                return [{'id': '1234', 'display_name': 'fakeinstance',
                         'uuid': FAKE_UUID,
                         'created_at': "",
                         'updated_at': ""}]

            def set_admin_password(self, *args, **kwargs):
                pass

        def make_stub_method(canned_return):
            def stub_method(*args, **kwargs):
                return canned_return
            return stub_method

        compute_api = MockComputeAPI()
        self.stubs.Set(nova.compute, 'API', make_stub_method(compute_api))
        self.stubs.Set(
            nova.api.openstack.create_instance_helper.CreateInstanceHelper,
            '_get_kernel_ramdisk_from_image', make_stub_method((1, 1)))
        return compute_api

    def _create_networks_request_dict(self, networks):
        server = {}
        server['name'] = 'new-server-test'
        server['imageRef'] = 1
        server['flavorRef'] = 1
        if networks is not None:
            network_list = []
            for uuid, fixed_ip in networks:
                network_list.append({'uuid': uuid, 'fixed_ip': fixed_ip})
            server['networks'] = network_list
        return {'server': server}

    def _create_user_data_request_dict(self, user_data):
        server = {}
        server['name'] = 'new-server-test'
        server['imageRef'] = 1
        server['flavorRef'] = 1
        server['user_data'] = user_data
        return {'server': server}

    def _get_create_request_json(self, body_dict):
        req = webob.Request.blank('/v1.1/123/os-create-server-ext')
        req.headers['Content-Type'] = 'application/json'
        req.method = 'POST'
        req.body = json.dumps(body_dict)
        return req

    def _run_create_instance_with_mock_compute_api(self, request):
        compute_api = self._setup_mock_compute_api()
        response = request.get_response(fakes.wsgi_app())
        return compute_api, response

    def _format_xml_request_body(self, body_dict):
        server = body_dict['server']
        body_parts = []
        body_parts.extend([
            '<?xml version="1.0" encoding="UTF-8"?>',
            '<server xmlns="http://docs.rackspacecloud.com/servers/api/v1.1"',
            ' name="%s" imageRef="%s" flavorRef="%s">' % (
                    server['name'], server['imageRef'], server['flavorRef'])])
        if 'metadata' in server:
            metadata = server['metadata']
            body_parts.append('<metadata>')
            for item in metadata.iteritems():
                body_parts.append('<meta key="%s">%s</meta>' % item)
            body_parts.append('</metadata>')
        if 'personality' in server:
            personalities = server['personality']
            body_parts.append('<personality>')
            for file in personalities:
                item = (file['path'], file['contents'])
                body_parts.append('<file path="%s">%s</file>' % item)
            body_parts.append('</personality>')
        if 'networks' in server:
            networks = server['networks']
            body_parts.append('<networks>')
            for network in networks:
                item = (network['uuid'], network['fixed_ip'])
                body_parts.append('<network uuid="%s" fixed_ip="%s"></network>'
                                  % item)
            body_parts.append('</networks>')
        body_parts.append('</server>')
        return ''.join(body_parts)

    def _get_create_request_xml(self, body_dict):
        req = webob.Request.blank('/v1.1/123/os-create-server-ext')
        req.content_type = 'application/xml'
        req.accept = 'application/xml'
        req.method = 'POST'
        req.body = self._format_xml_request_body(body_dict)
        return req

    def _create_instance_with_networks_json(self, networks):
        body_dict = self._create_networks_request_dict(networks)
        request = self._get_create_request_json(body_dict)
        compute_api, response = \
            self._run_create_instance_with_mock_compute_api(request)
        return request, response, compute_api.networks

    def _create_instance_with_user_data_json(self, networks):
        body_dict = self._create_user_data_request_dict(networks)
        request = self._get_create_request_json(body_dict)
        compute_api, response = \
            self._run_create_instance_with_mock_compute_api(request)
        return request, response, compute_api.user_data

    def _create_instance_with_networks_xml(self, networks):
        body_dict = self._create_networks_request_dict(networks)
        request = self._get_create_request_xml(body_dict)
        compute_api, response = \
            self._run_create_instance_with_mock_compute_api(request)
        return request, response, compute_api.networks

    def test_create_instance_with_no_networks(self):
        request, response, networks = \
                self._create_instance_with_networks_json(networks=None)
        self.assertEquals(response.status_int, 202)
        self.assertEquals(networks, None)

    def test_create_instance_with_no_networks_xml(self):
        request, response, networks = \
                self._create_instance_with_networks_xml(networks=None)
        self.assertEquals(response.status_int, 202)
        self.assertEquals(networks, None)

    def test_create_instance_with_one_network(self):
        request, response, networks = \
            self._create_instance_with_networks_json([FAKE_NETWORKS[0]])
        self.assertEquals(response.status_int, 202)
        self.assertEquals(networks, [FAKE_NETWORKS[0]])

    def test_create_instance_with_one_network_xml(self):
        request, response, networks = \
            self._create_instance_with_networks_xml([FAKE_NETWORKS[0]])
        self.assertEquals(response.status_int, 202)
        self.assertEquals(networks, [FAKE_NETWORKS[0]])

    def test_create_instance_with_two_networks(self):
        request, response, networks = \
            self._create_instance_with_networks_json(FAKE_NETWORKS)
        self.assertEquals(response.status_int, 202)
        self.assertEquals(networks, FAKE_NETWORKS)

    def test_create_instance_with_two_networks_xml(self):
        request, response, networks = \
            self._create_instance_with_networks_xml(FAKE_NETWORKS)
        self.assertEquals(response.status_int, 202)
        self.assertEquals(networks, FAKE_NETWORKS)

    def test_create_instance_with_duplicate_networks(self):
        request, response, networks = \
            self._create_instance_with_networks_json(DUPLICATE_NETWORKS)
        self.assertEquals(response.status_int, 400)
        self.assertEquals(networks, None)

    def test_create_instance_with_duplicate_networks_xml(self):
        request, response, networks = \
            self._create_instance_with_networks_xml(DUPLICATE_NETWORKS)
        self.assertEquals(response.status_int, 400)
        self.assertEquals(networks, None)

    def test_create_instance_with_network_no_id(self):
        body_dict = self._create_networks_request_dict([FAKE_NETWORKS[0]])
        del body_dict['server']['networks'][0]['uuid']
        request = self._get_create_request_json(body_dict)
        compute_api, response = \
            self._run_create_instance_with_mock_compute_api(request)
        self.assertEquals(response.status_int, 400)
        self.assertEquals(compute_api.networks, None)

    def test_create_instance_with_network_no_id_xml(self):
        body_dict = self._create_networks_request_dict([FAKE_NETWORKS[0]])
        request = self._get_create_request_xml(body_dict)
        uuid = ' uuid="aaaaaaaa-aaaa-aaaa-aaaa-aaaaaaaaaaaa"'
        request.body = request.body.replace(uuid, '')
        compute_api, response = \
            self._run_create_instance_with_mock_compute_api(request)
        self.assertEquals(response.status_int, 400)
        self.assertEquals(compute_api.networks, None)

    def test_create_instance_with_network_invalid_id(self):
        request, response, networks = \
            self._create_instance_with_networks_json(INVALID_NETWORKS)
        self.assertEquals(response.status_int, 400)
        self.assertEquals(networks, None)

    def test_create_instance_with_network_invalid_id_xml(self):
        request, response, networks = \
            self._create_instance_with_networks_xml(INVALID_NETWORKS)
        self.assertEquals(response.status_int, 400)
        self.assertEquals(networks, None)

    def test_create_instance_with_network_empty_fixed_ip(self):
        networks = [('1', '')]
        request, response, networks = \
            self._create_instance_with_networks_json(networks)
        self.assertEquals(response.status_int, 400)
        self.assertEquals(networks, None)

    def test_create_instance_with_network_non_string_fixed_ip(self):
        networks = [('1', 12345)]
        request, response, networks = \
            self._create_instance_with_networks_json(networks)
        self.assertEquals(response.status_int, 400)
        self.assertEquals(networks, None)

    def test_create_instance_with_network_empty_fixed_ip_xml(self):
        networks = [('1', '')]
        request, response, networks = \
            self._create_instance_with_networks_xml(networks)
        self.assertEquals(response.status_int, 400)
        self.assertEquals(networks, None)

    def test_create_instance_with_network_no_fixed_ip(self):
        body_dict = self._create_networks_request_dict([FAKE_NETWORKS[0]])
        del body_dict['server']['networks'][0]['fixed_ip']
        request = self._get_create_request_json(body_dict)
        compute_api, response = \
            self._run_create_instance_with_mock_compute_api(request)
        self.assertEquals(response.status_int, 202)
        self.assertEquals(compute_api.networks,
                          [('aaaaaaaa-aaaa-aaaa-aaaa-aaaaaaaaaaaa', None)])

    def test_create_instance_with_network_no_fixed_ip_xml(self):
        body_dict = self._create_networks_request_dict([FAKE_NETWORKS[0]])
        request = self._get_create_request_xml(body_dict)
        request.body = request.body.replace(' fixed_ip="10.0.1.12"', '')
        compute_api, response = \
            self._run_create_instance_with_mock_compute_api(request)
        self.assertEquals(response.status_int, 202)
        self.assertEquals(compute_api.networks,
                          [('aaaaaaaa-aaaa-aaaa-aaaa-aaaaaaaaaaaa', None)])

    def test_create_instance_with_userdata(self):
        user_data_contents = '#!/bin/bash\necho "Oh no!"\n'
        user_data_contents = base64.b64encode(user_data_contents)
        request, response, user_data = \
                self._create_instance_with_user_data_json(user_data_contents)
        self.assertEquals(response.status_int, 202)
        self.assertEquals(user_data, user_data_contents)

    def test_create_instance_with_userdata_none(self):
        user_data_contents = None
        request, response, user_data = \
                self._create_instance_with_user_data_json(user_data_contents)
        self.assertEquals(response.status_int, 202)
        self.assertEquals(user_data, user_data_contents)

    def test_create_instance_with_userdata_with_non_b64_content(self):
        user_data_contents = '#!/bin/bash\necho "Oh no!"\n'
        request, response, user_data = \
                self._create_instance_with_user_data_json(user_data_contents)
        self.assertEquals(response.status_int, 400)
        self.assertEquals(user_data, None)<|MERGE_RESOLUTION|>--- conflicted
+++ resolved
@@ -77,11 +77,8 @@
             def __init__(self):
                 self.injected_files = None
                 self.networks = None
-<<<<<<< HEAD
+                self.user_data = None
                 self.db = db
-=======
-                self.user_data = None
->>>>>>> 3bc7a44d
 
             def create(self, *args, **kwargs):
                 if 'injected_files' in kwargs:

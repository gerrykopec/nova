# vim: tabstop=4 shiftwidth=4 softtabstop=4

# Copyright 2010-2011 OpenStack LLC.
# All Rights Reserved.
#
#    Licensed under the Apache License, Version 2.0 (the "License"); you may
#    not use this file except in compliance with the License. You may obtain
#    a copy of the License at
#
#         http://www.apache.org/licenses/LICENSE-2.0
#
#    Unless required by applicable law or agreed to in writing, software
#    distributed under the License is distributed on an "AS IS" BASIS, WITHOUT
#    WARRANTIES OR CONDITIONS OF ANY KIND, either express or implied. See the
#    License for the specific language governing permissions and limitations
#    under the License.

import base64
import datetime
import json
import unittest
from xml.dom import minidom

import stubout
import webob

from nova import context
from nova import db
from nova import exception
from nova import flags
from nova import test
import nova.api.openstack
from nova.api.openstack import servers
import nova.compute.api
from nova.compute import instance_types
import nova.db.api
from nova.db.sqlalchemy.models import Instance
from nova.db.sqlalchemy.models import InstanceMetadata
import nova.rpc
from nova.tests.api.openstack import common
from nova.tests.api.openstack import fakes


FLAGS = flags.FLAGS
FLAGS.verbose = True


def return_server(context, id):
    return stub_instance(id)


def return_server_with_addresses(private, public):
    def _return_server(context, id):
        return stub_instance(id, private_address=private,
                             public_addresses=public)
    return _return_server


def return_servers(context, user_id=1):
    return [stub_instance(i, user_id) for i in xrange(5)]


def return_security_group(context, instance_id, security_group_id):
    pass


def instance_update(context, instance_id, kwargs):
    return stub_instance(instance_id)


def instance_address(context, instance_id):
    return None


def stub_instance(id, user_id=1, private_address=None, public_addresses=None,
                  host=None):
    metadata = []
    metadata.append(InstanceMetadata(key='seq', value=id))

    inst_type = instance_types.get_instance_type_by_flavor_id(1)

    if public_addresses == None:
        public_addresses = list()

    if host != None:
        host = str(host)

    instance = {
        "id": id,
        "admin_pass": "",
        "user_id": user_id,
        "project_id": "",
        "image_id": "10",
        "kernel_id": "",
        "ramdisk_id": "",
        "launch_index": 0,
        "key_name": "",
        "key_data": "",
        "state": 0,
        "state_description": "",
        "memory_mb": 0,
        "vcpus": 0,
        "local_gb": 0,
        "hostname": "",
        "host": host,
        "instance_type": dict(inst_type),
        "user_data": "",
        "reservation_id": "",
        "mac_address": "",
        "scheduled_at": datetime.datetime.now(),
        "launched_at": datetime.datetime.now(),
        "terminated_at": datetime.datetime.now(),
        "availability_zone": "",
        "display_name": "server%s" % id,
        "display_description": "",
        "locked": False,
        "metadata": metadata}

    instance["fixed_ip"] = {
        "address": private_address,
        "floating_ips": [{"address":ip} for ip in public_addresses]}

    return instance


def fake_compute_api(cls, req, id):
    return True


class ServersTest(test.TestCase):

    def setUp(self):
        super(ServersTest, self).setUp()
        self.stubs = stubout.StubOutForTesting()
        fakes.FakeAuthManager.reset_fake_data()
        fakes.FakeAuthDatabase.data = {}
        fakes.stub_out_networking(self.stubs)
        fakes.stub_out_rate_limiting(self.stubs)
        fakes.stub_out_auth(self.stubs)
        fakes.stub_out_key_pair_funcs(self.stubs)
        fakes.stub_out_image_service(self.stubs)
        self.stubs.Set(nova.db.api, 'instance_get_all', return_servers)
        self.stubs.Set(nova.db.api, 'instance_get', return_server)
        self.stubs.Set(nova.db.api, 'instance_get_all_by_user',
                       return_servers)
        self.stubs.Set(nova.db.api, 'instance_add_security_group',
                       return_security_group)
        self.stubs.Set(nova.db.api, 'instance_update', instance_update)
        self.stubs.Set(nova.db.api, 'instance_get_fixed_address',
                       instance_address)
        self.stubs.Set(nova.db.api, 'instance_get_floating_address',
                       instance_address)
        self.stubs.Set(nova.compute.API, 'pause', fake_compute_api)
        self.stubs.Set(nova.compute.API, 'unpause', fake_compute_api)
        self.stubs.Set(nova.compute.API, 'suspend', fake_compute_api)
        self.stubs.Set(nova.compute.API, 'resume', fake_compute_api)
        self.stubs.Set(nova.compute.API, "get_diagnostics", fake_compute_api)
        self.stubs.Set(nova.compute.API, "get_actions", fake_compute_api)
        self.allow_admin = FLAGS.allow_admin_api

        self.webreq = common.webob_factory('/v1.0/servers')

    def tearDown(self):
        self.stubs.UnsetAll()
        FLAGS.allow_admin_api = self.allow_admin
        super(ServersTest, self).tearDown()

    def test_get_server_by_id(self):
        req = webob.Request.blank('/v1.0/servers/1')
        res = req.get_response(fakes.wsgi_app())
        res_dict = json.loads(res.body)
        self.assertEqual(res_dict['server']['id'], 1)
        self.assertEqual(res_dict['server']['name'], 'server1')

    def test_get_server_by_id_v11(self):
        req = webob.Request.blank('/v1.1/servers/1')
        res = req.get_response(fakes.wsgi_app())
        res_dict = json.loads(res.body)
        self.assertEqual(res_dict['server']['id'], 1)
        self.assertEqual(res_dict['server']['name'], 'server1')

        expected_links = [
            {
                "rel": "self",
                "href": "http://localhost/v1.1/servers/1",
            },
            {
                "rel": "bookmark",
                "type": "application/json",
                "href": "http://localhost/v1.1/servers/1",
            },
            {
                "rel": "bookmark",
                "type": "application/xml",
                "href": "http://localhost/v1.1/servers/1",
            },
        ]

        print res_dict['server']
        self.assertEqual(res_dict['server']['links'], expected_links)

    def test_get_server_by_id_with_addresses(self):
        private = "192.168.0.3"
        public = ["1.2.3.4"]
        new_return_server = return_server_with_addresses(private, public)
        self.stubs.Set(nova.db.api, 'instance_get', new_return_server)
        req = webob.Request.blank('/v1.0/servers/1')
        res = req.get_response(fakes.wsgi_app())
        res_dict = json.loads(res.body)
        self.assertEqual(res_dict['server']['id'], 1)
        self.assertEqual(res_dict['server']['name'], 'server1')
        addresses = res_dict['server']['addresses']
        self.assertEqual(len(addresses["public"]), len(public))
        self.assertEqual(addresses["public"][0], public[0])
        self.assertEqual(len(addresses["private"]), 1)
        self.assertEqual(addresses["private"][0], private)

    def test_get_server_by_id_with_addresses_v11(self):
        private = "192.168.0.3"
        public = ["1.2.3.4"]
        new_return_server = return_server_with_addresses(private, public)
        self.stubs.Set(nova.db.api, 'instance_get', new_return_server)
        req = webob.Request.blank('/v1.1/servers/1')
        res = req.get_response(fakes.wsgi_app())
        res_dict = json.loads(res.body)
        self.assertEqual(res_dict['server']['id'], 1)
        self.assertEqual(res_dict['server']['name'], 'server1')
        addresses = res_dict['server']['addresses']
        self.assertEqual(len(addresses["public"]), len(public))
        self.assertEqual(addresses["public"][0],
            {"version": 4, "addr": public[0]})
        self.assertEqual(len(addresses["private"]), 1)
        self.assertEqual(addresses["private"][0],
            {"version": 4, "addr": private})

    def test_get_server_list(self):
        req = webob.Request.blank('/v1.0/servers')
        res = req.get_response(fakes.wsgi_app())
        res_dict = json.loads(res.body)

        i = 0
        for s in res_dict['servers']:
            self.assertEqual(s['id'], i)
            self.assertEqual(s['name'], 'server%d' % i)
            self.assertEqual(s.get('imageId', None), None)
            i += 1

    def test_get_server_list_v11(self):
        req = webob.Request.blank('/v1.1/servers')
        res = req.get_response(fakes.wsgi_app())
        res_dict = json.loads(res.body)

        for i, s in enumerate(res_dict['servers']):
            self.assertEqual(s['id'], i)
            self.assertEqual(s['name'], 'server%d' % i)
            self.assertEqual(s.get('imageId', None), None)

            expected_links = [
            {
                "rel": "self",
                "href": "http://localhost/v1.1/servers/%d" % (i,),
            },
            {
                "rel": "bookmark",
                "type": "application/json",
                "href": "http://localhost/v1.1/servers/%d" % (i,),
            },
            {
                "rel": "bookmark",
                "type": "application/xml",
                "href": "http://localhost/v1.1/servers/%d" % (i,),
            },
        ]

        self.assertEqual(s['links'], expected_links)

    def test_get_servers_with_limit(self):
        req = webob.Request.blank('/v1.0/servers?limit=3')
        res = req.get_response(fakes.wsgi_app())
        servers = json.loads(res.body)['servers']
        self.assertEqual([s['id'] for s in servers], [0, 1, 2])

        req = webob.Request.blank('/v1.0/servers?limit=aaa')
        res = req.get_response(fakes.wsgi_app())
        self.assertEqual(res.status_int, 400)
        self.assertTrue('limit' in res.body)

    def test_get_servers_with_offset(self):
        req = webob.Request.blank('/v1.0/servers?offset=2')
        res = req.get_response(fakes.wsgi_app())
        servers = json.loads(res.body)['servers']
        self.assertEqual([s['id'] for s in servers], [2, 3, 4])

        req = webob.Request.blank('/v1.0/servers?offset=aaa')
        res = req.get_response(fakes.wsgi_app())
        self.assertEqual(res.status_int, 400)
        self.assertTrue('offset' in res.body)

    def test_get_servers_with_limit_and_offset(self):
        req = webob.Request.blank('/v1.0/servers?limit=2&offset=1')
        res = req.get_response(fakes.wsgi_app())
        servers = json.loads(res.body)['servers']
        self.assertEqual([s['id'] for s in servers], [1, 2])

    def test_get_servers_with_bad_limit(self):
        req = webob.Request.blank('/v1.0/servers?limit=asdf&offset=1')
        res = req.get_response(fakes.wsgi_app())
        self.assertEqual(res.status_int, 400)
        self.assertTrue(res.body.find('limit param') > -1)

    def test_get_servers_with_bad_offset(self):
        req = webob.Request.blank('/v1.0/servers?limit=2&offset=asdf')
        res = req.get_response(fakes.wsgi_app())
        self.assertEqual(res.status_int, 400)
        self.assertTrue(res.body.find('offset param') > -1)

    def test_get_servers_with_marker(self):
        req = webob.Request.blank('/v1.1/servers?marker=2')
        res = req.get_response(fakes.wsgi_app())
        servers = json.loads(res.body)['servers']
        self.assertEqual([s['id'] for s in servers], [3, 4])

    def test_get_servers_with_limit_and_marker(self):
        req = webob.Request.blank('/v1.1/servers?limit=2&marker=1')
        res = req.get_response(fakes.wsgi_app())
        servers = json.loads(res.body)['servers']
        self.assertEqual([s['id'] for s in servers], [2, 3])

    def test_get_servers_with_bad_marker(self):
        req = webob.Request.blank('/v1.1/servers?limit=2&marker=asdf')
        res = req.get_response(fakes.wsgi_app())
        self.assertEqual(res.status_int, 400)
        self.assertTrue(res.body.find('marker param') > -1)

    def _setup_for_create_instance(self):
        """Shared implementation for tests below that create instance"""
        def instance_create(context, inst):
            return {'id': '1', 'display_name': 'server_test'}

        def server_update(context, id, params):
            return instance_create(context, id)

        def fake_method(*args, **kwargs):
            pass

        def project_get_network(context, user_id):
            return dict(id='1', host='localhost')

        def queue_get_for(context, *args):
            return 'network_topic'

        def kernel_ramdisk_mapping(*args, **kwargs):
            return (1, 1)

        def image_id_from_hash(*args, **kwargs):
            return 2

        self.stubs.Set(nova.db.api, 'project_get_network', project_get_network)
        self.stubs.Set(nova.db.api, 'instance_create', instance_create)
        self.stubs.Set(nova.rpc, 'cast', fake_method)
        self.stubs.Set(nova.rpc, 'call', fake_method)
        self.stubs.Set(nova.db.api, 'instance_update',
            server_update)
        self.stubs.Set(nova.db.api, 'queue_get_for', queue_get_for)
        self.stubs.Set(nova.network.manager.VlanManager, 'allocate_fixed_ip',
            fake_method)
        self.stubs.Set(nova.api.openstack.servers.Controller,
            "_get_kernel_ramdisk_from_image", kernel_ramdisk_mapping)
        self.stubs.Set(nova.api.openstack.common,
            "get_image_id_from_image_hash", image_id_from_hash)

    def _test_create_instance_helper(self):
        self._setup_for_create_instance()

        body = dict(server=dict(
            name='server_test', imageId=3, flavorId=2,
            metadata={'hello': 'world', 'open': 'stack'},
            personality={}))
        req = webob.Request.blank('/v1.0/servers')
        req.method = 'POST'
        req.body = json.dumps(body)
        req.headers["content-type"] = "application/json"

        res = req.get_response(fakes.wsgi_app())

        server = json.loads(res.body)['server']
        self.assertEqual(16, len(server['adminPass']))
        self.assertEqual('server_test', server['name'])
        self.assertEqual(1, server['id'])
        self.assertEqual(2, server['flavorId'])
        self.assertEqual(3, server['imageId'])
        self.assertEqual(res.status_int, 200)

    def test_create_instance(self):
        self._test_create_instance_helper()

    def test_create_instance_no_key_pair(self):
        fakes.stub_out_key_pair_funcs(self.stubs, have_key_pair=False)
        self._test_create_instance_helper()

    def test_create_instance_no_name(self):
        self._setup_for_create_instance()

        body = {
            'server': {
                'imageId': 3,
                'flavorId': 1,
                'metadata': {
                    'hello': 'world',
                    'open': 'stack',
                },
                'personality': {},
            },
        }

        req = webob.Request.blank('/v1.0/servers')
        req.method = 'POST'
        req.body = json.dumps(body)
        req.headers["content-type"] = "application/json"
        res = req.get_response(fakes.wsgi_app())
        self.assertEqual(res.status_int, 400)

    def test_create_instance_nonstring_name(self):
        self._setup_for_create_instance()

        body = {
            'server': {
                'name': 12,
                'imageId': 3,
                'flavorId': 1,
                'metadata': {
                    'hello': 'world',
                    'open': 'stack',
                },
                'personality': {},
            },
        }

        req = webob.Request.blank('/v1.0/servers')
        req.method = 'POST'
        req.body = json.dumps(body)
        req.headers["content-type"] = "application/json"
        res = req.get_response(fakes.wsgi_app())
        self.assertEqual(res.status_int, 400)

    def test_create_instance_whitespace_name(self):
        self._setup_for_create_instance()

        body = {
            'server': {
                'name': '    ',
                'imageId': 3,
                'flavorId': 1,
                'metadata': {
                    'hello': 'world',
                    'open': 'stack',
                },
                'personality': {},
            },
        }

        req = webob.Request.blank('/v1.0/servers')
        req.method = 'POST'
        req.body = json.dumps(body)
        req.headers["content-type"] = "application/json"
        res = req.get_response(fakes.wsgi_app())
        self.assertEqual(res.status_int, 400)

    def test_create_instance_v11(self):
        self._setup_for_create_instance()

        imageRef = 'http://localhost/v1.1/images/2'
        flavorRef = 'http://localhost/v1.1/flavors/3'
        body = {
            'server': {
                'name': 'server_test',
                'imageRef': imageRef,
                'flavorRef': flavorRef,
                'metadata': {
                    'hello': 'world',
                    'open': 'stack',
                },
                'personality': {},
            },
        }

        req = webob.Request.blank('/v1.1/servers')
        req.method = 'POST'
        req.body = json.dumps(body)
        req.headers["content-type"] = "application/json"

        res = req.get_response(fakes.wsgi_app())

        server = json.loads(res.body)['server']
        self.assertEqual(16, len(server['adminPass']))
        self.assertEqual('server_test', server['name'])
        self.assertEqual(1, server['id'])
        self.assertEqual(flavorRef, server['flavorRef'])
        self.assertEqual(imageRef, server['imageRef'])
        self.assertEqual(res.status_int, 200)

    def test_create_instance_v11_bad_href(self):
        self._setup_for_create_instance()

        imageRef = 'http://localhost/v1.1/images/asdf'
        flavorRef = 'http://localhost/v1.1/flavors/3'
        body = dict(server=dict(
            name='server_test', imageRef=imageRef, flavorRef=flavorRef,
            metadata={'hello': 'world', 'open': 'stack'},
            personality={}))
        req = webob.Request.blank('/v1.1/servers')
        req.method = 'POST'
        req.body = json.dumps(body)
        req.headers["content-type"] = "application/json"
        res = req.get_response(fakes.wsgi_app())
        self.assertEqual(res.status_int, 400)

    def test_update_no_body(self):
        req = webob.Request.blank('/v1.0/servers/1')
        req.method = 'PUT'
        res = req.get_response(fakes.wsgi_app())
        self.assertEqual(res.status_int, 422)

    def test_update_nonstring_name(self):
        """ Confirm that update is filtering params """
        inst_dict = dict(name=12, adminPass='bacon')
        self.body = json.dumps(dict(server=inst_dict))

        req = webob.Request.blank('/v1.0/servers/1')
        req.method = 'PUT'
        req.content_type = "application/json"
        req.body = self.body
        res = req.get_response(fakes.wsgi_app())
        self.assertEqual(res.status_int, 400)

    def test_update_whitespace_name(self):
        """ Confirm that update is filtering params """
        inst_dict = dict(name='   ', adminPass='bacon')
        self.body = json.dumps(dict(server=inst_dict))

        req = webob.Request.blank('/v1.0/servers/1')
        req.method = 'PUT'
        req.content_type = "application/json"
        req.body = self.body
        res = req.get_response(fakes.wsgi_app())
        self.assertEqual(res.status_int, 400)

    def test_update_null_name(self):
        """ Confirm that update is filtering params """
        inst_dict = dict(name='', adminPass='bacon')
        self.body = json.dumps(dict(server=inst_dict))

        req = webob.Request.blank('/v1.0/servers/1')
        req.method = 'PUT'
        req.content_type = "application/json"
        req.body = self.body
        res = req.get_response(fakes.wsgi_app())
        self.assertEqual(res.status_int, 400)

    def test_update_server_v10(self):
        inst_dict = dict(name='server_test', adminPass='bacon')
        self.body = json.dumps(dict(server=inst_dict))

        def server_update(context, id, params):
            filtered_dict = dict(
                display_name='server_test',
                admin_pass='bacon',
            )
            self.assertEqual(params, filtered_dict)
            return filtered_dict

        self.stubs.Set(nova.db.api, 'instance_update',
            server_update)

        req = webob.Request.blank('/v1.0/servers/1')
        req.method = 'PUT'
        req.content_type = "application/json"
        req.body = self.body
        res = req.get_response(fakes.wsgi_app())
        self.assertEqual(res.status_int, 204)

    def test_update_server_adminPass_ignored_v11(self):
        inst_dict = dict(name='server_test', adminPass='bacon')
        self.body = json.dumps(dict(server=inst_dict))

        def server_update(context, id, params):
            filtered_dict = dict(display_name='server_test')
            self.assertEqual(params, filtered_dict)
            return filtered_dict

        self.stubs.Set(nova.db.api, 'instance_update',
            server_update)

        req = webob.Request.blank('/v1.1/servers/1')
        req.method = 'PUT'
        req.content_type = "application/json"
        req.body = self.body
        res = req.get_response(fakes.wsgi_app())
        self.assertEqual(res.status_int, 204)

    def test_create_backup_schedules(self):
        req = webob.Request.blank('/v1.0/servers/1/backup_schedule')
        req.method = 'POST'
        res = req.get_response(fakes.wsgi_app())
        self.assertEqual(res.status_int, 501)

    def test_delete_backup_schedules(self):
        req = webob.Request.blank('/v1.0/servers/1/backup_schedule/1')
        req.method = 'DELETE'
        res = req.get_response(fakes.wsgi_app())
        self.assertEqual(res.status_int, 501)

    def test_get_server_backup_schedules(self):
        req = webob.Request.blank('/v1.0/servers/1/backup_schedule')
        res = req.get_response(fakes.wsgi_app())
        self.assertEqual(res.status_int, 501)

    def test_get_server_backup_schedule(self):
        req = webob.Request.blank('/v1.0/servers/1/backup_schedule/1')
        res = req.get_response(fakes.wsgi_app())
        self.assertEqual(res.status_int, 501)

    def test_server_backup_schedule_deprecated_v11(self):
        req = webob.Request.blank('/v1.1/servers/1/backup_schedule')
        res = req.get_response(fakes.wsgi_app())
        self.assertEqual(res.status_int, 404)

    def test_get_all_server_details_v1_0(self):
        req = webob.Request.blank('/v1.0/servers/detail')
        res = req.get_response(fakes.wsgi_app())
        res_dict = json.loads(res.body)

        for i, s in enumerate(res_dict['servers']):
            self.assertEqual(s['id'], i)
            self.assertEqual(s['hostId'], '')
            self.assertEqual(s['name'], 'server%d' % i)
            self.assertEqual(s['imageId'], '10')
<<<<<<< HEAD
            self.assertEqual(s['flavorId'], 1)
=======
            self.assertEqual(s['flavorId'], '1')
            self.assertEqual(s['status'], 'BUILD')
>>>>>>> 08417c48
            self.assertEqual(s['metadata']['seq'], i)

    def test_get_all_server_details_v1_1(self):
        req = webob.Request.blank('/v1.1/servers/detail')
        res = req.get_response(fakes.wsgi_app())
        res_dict = json.loads(res.body)

        for i, s in enumerate(res_dict['servers']):
            self.assertEqual(s['id'], i)
            self.assertEqual(s['hostId'], '')
            self.assertEqual(s['name'], 'server%d' % i)
            self.assertEqual(s['imageRef'], 'http://localhost/v1.1/images/10')
            self.assertEqual(s['flavorRef'], 'http://localhost/v1.1/flavors/1')
            self.assertEqual(s['status'], 'BUILD')
            self.assertEqual(s['metadata']['seq'], i)

    def test_get_all_server_details_with_host(self):
        '''
        We want to make sure that if two instances are on the same host, then
        they return the same hostId. If two instances are on different hosts,
        they should return different hostId's. In this test, there are 5
        instances - 2 on one host and 3 on another.
        '''

        def return_servers_with_host(context, user_id=1):
            return [stub_instance(i, 1, None, None, i % 2) for i in xrange(5)]

        self.stubs.Set(nova.db.api, 'instance_get_all_by_user',
            return_servers_with_host)

        req = webob.Request.blank('/v1.0/servers/detail')
        res = req.get_response(fakes.wsgi_app())
        res_dict = json.loads(res.body)

        server_list = res_dict['servers']
        host_ids = [server_list[0]['hostId'], server_list[1]['hostId']]
        self.assertTrue(host_ids[0] and host_ids[1])
        self.assertNotEqual(host_ids[0], host_ids[1])

        for i, s in enumerate(res_dict['servers']):
            self.assertEqual(s['id'], i)
            self.assertEqual(s['hostId'], host_ids[i % 2])
            self.assertEqual(s['name'], 'server%d' % i)
            self.assertEqual(s['imageId'], '10')
            self.assertEqual(s['flavorId'], 1)

    def test_server_pause(self):
        FLAGS.allow_admin_api = True
        body = dict(server=dict(
            name='server_test', imageId=2, flavorId=2, metadata={},
            personality={}))
        req = webob.Request.blank('/v1.0/servers/1/pause')
        req.method = 'POST'
        req.content_type = 'application/json'
        req.body = json.dumps(body)
        res = req.get_response(fakes.wsgi_app())
        self.assertEqual(res.status_int, 202)

    def test_server_unpause(self):
        FLAGS.allow_admin_api = True
        body = dict(server=dict(
            name='server_test', imageId=2, flavorId=2, metadata={},
            personality={}))
        req = webob.Request.blank('/v1.0/servers/1/unpause')
        req.method = 'POST'
        req.content_type = 'application/json'
        req.body = json.dumps(body)
        res = req.get_response(fakes.wsgi_app())
        self.assertEqual(res.status_int, 202)

    def test_server_suspend(self):
        FLAGS.allow_admin_api = True
        body = dict(server=dict(
            name='server_test', imageId=2, flavorId=2, metadata={},
            personality={}))
        req = webob.Request.blank('/v1.0/servers/1/suspend')
        req.method = 'POST'
        req.content_type = 'application/json'
        req.body = json.dumps(body)
        res = req.get_response(fakes.wsgi_app())
        self.assertEqual(res.status_int, 202)

    def test_server_resume(self):
        FLAGS.allow_admin_api = True
        body = dict(server=dict(
            name='server_test', imageId=2, flavorId=2, metadata={},
            personality={}))
        req = webob.Request.blank('/v1.0/servers/1/resume')
        req.method = 'POST'
        req.content_type = 'application/json'
        req.body = json.dumps(body)
        res = req.get_response(fakes.wsgi_app())
        self.assertEqual(res.status_int, 202)

    def test_server_reset_network(self):
        FLAGS.allow_admin_api = True
        body = dict(server=dict(
            name='server_test', imageId=2, flavorId=2, metadata={},
            personality={}))
        req = webob.Request.blank('/v1.0/servers/1/reset_network')
        req.method = 'POST'
        req.content_type = 'application/json'
        req.body = json.dumps(body)
        res = req.get_response(fakes.wsgi_app())
        self.assertEqual(res.status_int, 202)

    def test_server_inject_network_info(self):
        FLAGS.allow_admin_api = True
        body = dict(server=dict(
            name='server_test', imageId=2, flavorId=2, metadata={},
            personality={}))
        req = webob.Request.blank(
              '/v1.0/servers/1/inject_network_info')
        req.method = 'POST'
        req.content_type = 'application/json'
        req.body = json.dumps(body)
        res = req.get_response(fakes.wsgi_app())
        self.assertEqual(res.status_int, 202)

    def test_server_diagnostics(self):
        req = webob.Request.blank("/v1.0/servers/1/diagnostics")
        req.method = "GET"
        res = req.get_response(fakes.wsgi_app())
        self.assertEqual(res.status_int, 404)

    def test_server_actions(self):
        req = webob.Request.blank("/v1.0/servers/1/actions")
        req.method = "GET"
        res = req.get_response(fakes.wsgi_app())
        self.assertEqual(res.status_int, 404)

    def test_server_change_password(self):
        body = {'changePassword': {'adminPass': '1234pass'}}
        req = webob.Request.blank('/v1.0/servers/1/action')
        req.method = 'POST'
        req.content_type = 'application/json'
        req.body = json.dumps(body)
        res = req.get_response(fakes.wsgi_app())
        self.assertEqual(res.status_int, 501)

    def test_server_change_password_v1_1(self):

        class MockSetAdminPassword(object):
            def __init__(self):
                self.instance_id = None
                self.password = None

            def __call__(self, context, instance_id, password):
                self.instance_id = instance_id
                self.password = password

        mock_method = MockSetAdminPassword()
        self.stubs.Set(nova.compute.api.API, 'set_admin_password', mock_method)
        body = {'changePassword': {'adminPass': '1234pass'}}
        req = webob.Request.blank('/v1.1/servers/1/action')
        req.method = 'POST'
        req.content_type = 'application/json'
        req.body = json.dumps(body)
        res = req.get_response(fakes.wsgi_app())
        self.assertEqual(res.status_int, 202)
        self.assertEqual(mock_method.instance_id, '1')
        self.assertEqual(mock_method.password, '1234pass')

    def test_server_change_password_bad_request_v1_1(self):
        body = {'changePassword': {'pass': '12345'}}
        req = webob.Request.blank('/v1.1/servers/1/action')
        req.method = 'POST'
        req.content_type = 'application/json'
        req.body = json.dumps(body)
        res = req.get_response(fakes.wsgi_app())
        self.assertEqual(res.status_int, 400)

    def test_server_change_password_empty_string_v1_1(self):
        body = {'changePassword': {'adminPass': ''}}
        req = webob.Request.blank('/v1.1/servers/1/action')
        req.method = 'POST'
        req.content_type = 'application/json'
        req.body = json.dumps(body)
        res = req.get_response(fakes.wsgi_app())
        self.assertEqual(res.status_int, 400)

    def test_server_change_password_none_v1_1(self):
        body = {'changePassword': {'adminPass': None}}
        req = webob.Request.blank('/v1.1/servers/1/action')
        req.method = 'POST'
        req.content_type = 'application/json'
        req.body = json.dumps(body)
        res = req.get_response(fakes.wsgi_app())
        self.assertEqual(res.status_int, 400)

    def test_server_change_password_not_a_string_v1_1(self):
        body = {'changePassword': {'adminPass': 1234}}
        req = webob.Request.blank('/v1.1/servers/1/action')
        req.method = 'POST'
        req.content_type = 'application/json'
        req.body = json.dumps(body)
        res = req.get_response(fakes.wsgi_app())
        self.assertEqual(res.status_int, 400)

    def test_server_reboot(self):
        body = dict(server=dict(
            name='server_test', imageId=2, flavorId=2, metadata={},
            personality={}))
        req = webob.Request.blank('/v1.0/servers/1/action')
        req.method = 'POST'
        req.content_type = 'application/json'
        req.body = json.dumps(body)
        res = req.get_response(fakes.wsgi_app())

    def test_server_rebuild(self):
        body = dict(server=dict(
            name='server_test', imageId=2, flavorId=2, metadata={},
            personality={}))
        req = webob.Request.blank('/v1.0/servers/1/action')
        req.method = 'POST'
        req.content_type = 'application/json'
        req.body = json.dumps(body)
        res = req.get_response(fakes.wsgi_app())

    def test_delete_server_instance(self):
        req = webob.Request.blank('/v1.0/servers/1')
        req.method = 'DELETE'

        self.server_delete_called = False

        def instance_destroy_mock(context, id):
            self.server_delete_called = True

        self.stubs.Set(nova.db.api, 'instance_destroy',
            instance_destroy_mock)

        res = req.get_response(fakes.wsgi_app())
        self.assertEqual(res.status, '202 Accepted')
        self.assertEqual(self.server_delete_called, True)

    def test_resize_server(self):
        req = self.webreq('/1/action', 'POST', dict(resize=dict(flavorId=3)))

        self.resize_called = False

        def resize_mock(*args):
            self.resize_called = True

        self.stubs.Set(nova.compute.api.API, 'resize', resize_mock)

        res = req.get_response(fakes.wsgi_app())
        self.assertEqual(res.status_int, 202)
        self.assertEqual(self.resize_called, True)

    def test_resize_bad_flavor_fails(self):
        req = self.webreq('/1/action', 'POST', dict(resize=dict(derp=3)))

        self.resize_called = False

        def resize_mock(*args):
            self.resize_called = True

        self.stubs.Set(nova.compute.api.API, 'resize', resize_mock)

        res = req.get_response(fakes.wsgi_app())
        self.assertEqual(res.status_int, 422)
        self.assertEqual(self.resize_called, False)

    def test_resize_raises_fails(self):
        req = self.webreq('/1/action', 'POST', dict(resize=dict(flavorId=3)))

        def resize_mock(*args):
            raise Exception('hurr durr')

        self.stubs.Set(nova.compute.api.API, 'resize', resize_mock)

        res = req.get_response(fakes.wsgi_app())
        self.assertEqual(res.status_int, 400)

    def test_resized_server_has_correct_status(self):
        req = self.webreq('/1', 'GET', dict(resize=dict(flavorId=3)))

        def fake_migration_get(*args):
            return {}

        self.stubs.Set(nova.db, 'migration_get_by_instance_and_status',
                fake_migration_get)
        res = req.get_response(fakes.wsgi_app())
        body = json.loads(res.body)
        self.assertEqual(body['server']['status'], 'RESIZE-CONFIRM')

    def test_confirm_resize_server(self):
        req = self.webreq('/1/action', 'POST', dict(confirmResize=None))

        self.resize_called = False

        def confirm_resize_mock(*args):
            self.resize_called = True

        self.stubs.Set(nova.compute.api.API, 'confirm_resize',
                confirm_resize_mock)

        res = req.get_response(fakes.wsgi_app())
        self.assertEqual(res.status_int, 204)
        self.assertEqual(self.resize_called, True)

    def test_confirm_resize_server_fails(self):
        req = self.webreq('/1/action', 'POST', dict(confirmResize=None))

        def confirm_resize_mock(*args):
            raise Exception('hurr durr')

        self.stubs.Set(nova.compute.api.API, 'confirm_resize',
                confirm_resize_mock)

        res = req.get_response(fakes.wsgi_app())
        self.assertEqual(res.status_int, 400)

    def test_revert_resize_server(self):
        req = self.webreq('/1/action', 'POST', dict(revertResize=None))

        self.resize_called = False

        def revert_resize_mock(*args):
            self.resize_called = True

        self.stubs.Set(nova.compute.api.API, 'revert_resize',
                revert_resize_mock)

        res = req.get_response(fakes.wsgi_app())
        self.assertEqual(res.status_int, 202)
        self.assertEqual(self.resize_called, True)

    def test_revert_resize_server_fails(self):
        req = self.webreq('/1/action', 'POST', dict(revertResize=None))

        def revert_resize_mock(*args):
            raise Exception('hurr durr')

        self.stubs.Set(nova.compute.api.API, 'revert_resize',
                revert_resize_mock)

        res = req.get_response(fakes.wsgi_app())
        self.assertEqual(res.status_int, 400)


class TestServerCreateRequestXMLDeserializer(unittest.TestCase):

    def setUp(self):
        self.deserializer = servers.ServerCreateRequestXMLDeserializer()

    def test_minimal_request(self):
        serial_request = """
<server xmlns="http://docs.rackspacecloud.com/servers/api/v1.0"
 name="new-server-test" imageId="1" flavorId="1"/>"""
        request = self.deserializer.deserialize(serial_request)
        expected = {"server": {
                "name": "new-server-test",
                "imageId": "1",
                "flavorId": "1",
                }}
        self.assertEquals(request, expected)

    def test_request_with_empty_metadata(self):
        serial_request = """
<server xmlns="http://docs.rackspacecloud.com/servers/api/v1.0"
 name="new-server-test" imageId="1" flavorId="1">
    <metadata/>
</server>"""
        request = self.deserializer.deserialize(serial_request)
        expected = {"server": {
                "name": "new-server-test",
                "imageId": "1",
                "flavorId": "1",
                "metadata": {},
                }}
        self.assertEquals(request, expected)

    def test_request_with_empty_personality(self):
        serial_request = """
<server xmlns="http://docs.rackspacecloud.com/servers/api/v1.0"
 name="new-server-test" imageId="1" flavorId="1">
    <personality/>
</server>"""
        request = self.deserializer.deserialize(serial_request)
        expected = {"server": {
                "name": "new-server-test",
                "imageId": "1",
                "flavorId": "1",
                "personality": [],
                }}
        self.assertEquals(request, expected)

    def test_request_with_empty_metadata_and_personality(self):
        serial_request = """
<server xmlns="http://docs.rackspacecloud.com/servers/api/v1.0"
 name="new-server-test" imageId="1" flavorId="1">
    <metadata/>
    <personality/>
</server>"""
        request = self.deserializer.deserialize(serial_request)
        expected = {"server": {
                "name": "new-server-test",
                "imageId": "1",
                "flavorId": "1",
                "metadata": {},
                "personality": [],
                }}
        self.assertEquals(request, expected)

    def test_request_with_empty_metadata_and_personality_reversed(self):
        serial_request = """
<server xmlns="http://docs.rackspacecloud.com/servers/api/v1.0"
 name="new-server-test" imageId="1" flavorId="1">
    <personality/>
    <metadata/>
</server>"""
        request = self.deserializer.deserialize(serial_request)
        expected = {"server": {
                "name": "new-server-test",
                "imageId": "1",
                "flavorId": "1",
                "metadata": {},
                "personality": [],
                }}
        self.assertEquals(request, expected)

    def test_request_with_one_personality(self):
        serial_request = """
<server xmlns="http://docs.rackspacecloud.com/servers/api/v1.0"
 name="new-server-test" imageId="1" flavorId="1">
    <personality>
        <file path="/etc/conf">aabbccdd</file>
    </personality>
</server>"""
        request = self.deserializer.deserialize(serial_request)
        expected = [{"path": "/etc/conf", "contents": "aabbccdd"}]
        self.assertEquals(request["server"]["personality"], expected)

    def test_request_with_two_personalities(self):
        serial_request = """
<server xmlns="http://docs.rackspacecloud.com/servers/api/v1.0"
 name="new-server-test" imageId="1" flavorId="1">
<personality><file path="/etc/conf">aabbccdd</file>
<file path="/etc/sudoers">abcd</file></personality></server>"""
        request = self.deserializer.deserialize(serial_request)
        expected = [{"path": "/etc/conf", "contents": "aabbccdd"},
                    {"path": "/etc/sudoers", "contents": "abcd"}]
        self.assertEquals(request["server"]["personality"], expected)

    def test_request_second_personality_node_ignored(self):
        serial_request = """
<server xmlns="http://docs.rackspacecloud.com/servers/api/v1.0"
 name="new-server-test" imageId="1" flavorId="1">
    <personality>
        <file path="/etc/conf">aabbccdd</file>
    </personality>
    <personality>
        <file path="/etc/ignoreme">anything</file>
    </personality>
</server>"""
        request = self.deserializer.deserialize(serial_request)
        expected = [{"path": "/etc/conf", "contents": "aabbccdd"}]
        self.assertEquals(request["server"]["personality"], expected)

    def test_request_with_one_personality_missing_path(self):
        serial_request = """
<server xmlns="http://docs.rackspacecloud.com/servers/api/v1.0"
 name="new-server-test" imageId="1" flavorId="1">
<personality><file>aabbccdd</file></personality></server>"""
        request = self.deserializer.deserialize(serial_request)
        expected = [{"contents": "aabbccdd"}]
        self.assertEquals(request["server"]["personality"], expected)

    def test_request_with_one_personality_empty_contents(self):
        serial_request = """
<server xmlns="http://docs.rackspacecloud.com/servers/api/v1.0"
 name="new-server-test" imageId="1" flavorId="1">
<personality><file path="/etc/conf"></file></personality></server>"""
        request = self.deserializer.deserialize(serial_request)
        expected = [{"path": "/etc/conf", "contents": ""}]
        self.assertEquals(request["server"]["personality"], expected)

    def test_request_with_one_personality_empty_contents_variation(self):
        serial_request = """
<server xmlns="http://docs.rackspacecloud.com/servers/api/v1.0"
 name="new-server-test" imageId="1" flavorId="1">
<personality><file path="/etc/conf"/></personality></server>"""
        request = self.deserializer.deserialize(serial_request)
        expected = [{"path": "/etc/conf", "contents": ""}]
        self.assertEquals(request["server"]["personality"], expected)

    def test_request_with_one_metadata(self):
        serial_request = """
<server xmlns="http://docs.rackspacecloud.com/servers/api/v1.0"
 name="new-server-test" imageId="1" flavorId="1">
    <metadata>
        <meta key="alpha">beta</meta>
    </metadata>
</server>"""
        request = self.deserializer.deserialize(serial_request)
        expected = {"alpha": "beta"}
        self.assertEquals(request["server"]["metadata"], expected)

    def test_request_with_two_metadata(self):
        serial_request = """
<server xmlns="http://docs.rackspacecloud.com/servers/api/v1.0"
 name="new-server-test" imageId="1" flavorId="1">
    <metadata>
        <meta key="alpha">beta</meta>
        <meta key="foo">bar</meta>
    </metadata>
</server>"""
        request = self.deserializer.deserialize(serial_request)
        expected = {"alpha": "beta", "foo": "bar"}
        self.assertEquals(request["server"]["metadata"], expected)

    def test_request_with_metadata_missing_value(self):
        serial_request = """
<server xmlns="http://docs.rackspacecloud.com/servers/api/v1.0"
 name="new-server-test" imageId="1" flavorId="1">
    <metadata>
        <meta key="alpha"></meta>
    </metadata>
</server>"""
        request = self.deserializer.deserialize(serial_request)
        expected = {"alpha": ""}
        self.assertEquals(request["server"]["metadata"], expected)

    def test_request_with_two_metadata_missing_value(self):
        serial_request = """
<server xmlns="http://docs.rackspacecloud.com/servers/api/v1.0"
 name="new-server-test" imageId="1" flavorId="1">
    <metadata>
        <meta key="alpha"/>
        <meta key="delta"/>
    </metadata>
</server>"""
        request = self.deserializer.deserialize(serial_request)
        expected = {"alpha": "", "delta": ""}
        self.assertEquals(request["server"]["metadata"], expected)

    def test_request_with_metadata_missing_key(self):
        serial_request = """
<server xmlns="http://docs.rackspacecloud.com/servers/api/v1.0"
 name="new-server-test" imageId="1" flavorId="1">
    <metadata>
        <meta>beta</meta>
    </metadata>
</server>"""
        request = self.deserializer.deserialize(serial_request)
        expected = {"": "beta"}
        self.assertEquals(request["server"]["metadata"], expected)

    def test_request_with_two_metadata_missing_key(self):
        serial_request = """
<server xmlns="http://docs.rackspacecloud.com/servers/api/v1.0"
 name="new-server-test" imageId="1" flavorId="1">
    <metadata>
        <meta>beta</meta>
        <meta>gamma</meta>
    </metadata>
</server>"""
        request = self.deserializer.deserialize(serial_request)
        expected = {"": "gamma"}
        self.assertEquals(request["server"]["metadata"], expected)

    def test_request_with_metadata_duplicate_key(self):
        serial_request = """
<server xmlns="http://docs.rackspacecloud.com/servers/api/v1.0"
 name="new-server-test" imageId="1" flavorId="1">
    <metadata>
        <meta key="foo">bar</meta>
        <meta key="foo">baz</meta>
    </metadata>
</server>"""
        request = self.deserializer.deserialize(serial_request)
        expected = {"foo": "baz"}
        self.assertEquals(request["server"]["metadata"], expected)

    def test_canonical_request_from_docs(self):
        serial_request = """
<server xmlns="http://docs.rackspacecloud.com/servers/api/v1.0"
 name="new-server-test" imageId="1" flavorId="1">
    <metadata>
        <meta key="My Server Name">Apache1</meta>
    </metadata>
    <personality>
        <file path="/etc/banner.txt">\
ICAgICAgDQoiQSBjbG91ZCBkb2VzIG5vdCBrbm93IHdoeSBp\
dCBtb3ZlcyBpbiBqdXN0IHN1Y2ggYSBkaXJlY3Rpb24gYW5k\
IGF0IHN1Y2ggYSBzcGVlZC4uLkl0IGZlZWxzIGFuIGltcHVs\
c2lvbi4uLnRoaXMgaXMgdGhlIHBsYWNlIHRvIGdvIG5vdy4g\
QnV0IHRoZSBza3kga25vd3MgdGhlIHJlYXNvbnMgYW5kIHRo\
ZSBwYXR0ZXJucyBiZWhpbmQgYWxsIGNsb3VkcywgYW5kIHlv\
dSB3aWxsIGtub3csIHRvbywgd2hlbiB5b3UgbGlmdCB5b3Vy\
c2VsZiBoaWdoIGVub3VnaCB0byBzZWUgYmV5b25kIGhvcml6\
b25zLiINCg0KLVJpY2hhcmQgQmFjaA==</file>
    </personality>
</server>"""
        expected = {"server": {
            "name": "new-server-test",
            "imageId": "1",
            "flavorId": "1",
            "metadata": {
                "My Server Name": "Apache1",
            },
            "personality": [
                {
                    "path": "/etc/banner.txt",
                    "contents": """\
ICAgICAgDQoiQSBjbG91ZCBkb2VzIG5vdCBrbm93IHdoeSBp\
dCBtb3ZlcyBpbiBqdXN0IHN1Y2ggYSBkaXJlY3Rpb24gYW5k\
IGF0IHN1Y2ggYSBzcGVlZC4uLkl0IGZlZWxzIGFuIGltcHVs\
c2lvbi4uLnRoaXMgaXMgdGhlIHBsYWNlIHRvIGdvIG5vdy4g\
QnV0IHRoZSBza3kga25vd3MgdGhlIHJlYXNvbnMgYW5kIHRo\
ZSBwYXR0ZXJucyBiZWhpbmQgYWxsIGNsb3VkcywgYW5kIHlv\
dSB3aWxsIGtub3csIHRvbywgd2hlbiB5b3UgbGlmdCB5b3Vy\
c2VsZiBoaWdoIGVub3VnaCB0byBzZWUgYmV5b25kIGhvcml6\
b25zLiINCg0KLVJpY2hhcmQgQmFjaA==""",
                },
            ],
        }}
        request = self.deserializer.deserialize(serial_request)
        self.assertEqual(request, expected)


class TestServerInstanceCreation(test.TestCase):

    def setUp(self):
        super(TestServerInstanceCreation, self).setUp()
        self.stubs = stubout.StubOutForTesting()
        fakes.FakeAuthManager.auth_data = {}
        fakes.FakeAuthDatabase.data = {}
        fakes.stub_out_auth(self.stubs)
        fakes.stub_out_key_pair_funcs(self.stubs)
        self.allow_admin = FLAGS.allow_admin_api

    def tearDown(self):
        self.stubs.UnsetAll()
        FLAGS.allow_admin_api = self.allow_admin
        super(TestServerInstanceCreation, self).tearDown()

    def _setup_mock_compute_api_for_personality(self):

        class MockComputeAPI(nova.compute.API):

            def __init__(self):
                self.injected_files = None

            def create(self, *args, **kwargs):
                if 'injected_files' in kwargs:
                    self.injected_files = kwargs['injected_files']
                else:
                    self.injected_files = None
                return [{'id': '1234', 'display_name': 'fakeinstance'}]

            def set_admin_password(self, *args, **kwargs):
                pass

        def make_stub_method(canned_return):
            def stub_method(*args, **kwargs):
                return canned_return
            return stub_method

        compute_api = MockComputeAPI()
        self.stubs.Set(nova.compute, 'API', make_stub_method(compute_api))
        self.stubs.Set(nova.api.openstack.servers.Controller,
            '_get_kernel_ramdisk_from_image', make_stub_method((1, 1)))
        self.stubs.Set(nova.api.openstack.common,
            'get_image_id_from_image_hash', make_stub_method(2))
        return compute_api

    def _create_personality_request_dict(self, personality_files):
        server = {}
        server['name'] = 'new-server-test'
        server['imageId'] = 1
        server['flavorId'] = 1
        if personality_files is not None:
            personalities = []
            for path, contents in personality_files:
                personalities.append({'path': path, 'contents': contents})
            server['personality'] = personalities
        return {'server': server}

    def _get_create_request_json(self, body_dict):
        req = webob.Request.blank('/v1.0/servers')
        req.content_type = 'application/json'
        req.method = 'POST'
        req.body = json.dumps(body_dict)
        return req

    def _run_create_instance_with_mock_compute_api(self, request):
        compute_api = self._setup_mock_compute_api_for_personality()
        response = request.get_response(fakes.wsgi_app())
        return compute_api, response

    def _format_xml_request_body(self, body_dict):
        server = body_dict['server']
        body_parts = []
        body_parts.extend([
            '<?xml version="1.0" encoding="UTF-8"?>',
            '<server xmlns="http://docs.rackspacecloud.com/servers/api/v1.0"',
            ' name="%s" imageId="%s" flavorId="%s">' % (
                    server['name'], server['imageId'], server['flavorId'])])
        if 'metadata' in server:
            metadata = server['metadata']
            body_parts.append('<metadata>')
            for item in metadata.iteritems():
                body_parts.append('<meta key="%s">%s</meta>' % item)
            body_parts.append('</metadata>')
        if 'personality' in server:
            personalities = server['personality']
            body_parts.append('<personality>')
            for file in personalities:
                item = (file['path'], file['contents'])
                body_parts.append('<file path="%s">%s</file>' % item)
            body_parts.append('</personality>')
        body_parts.append('</server>')
        return ''.join(body_parts)

    def _get_create_request_xml(self, body_dict):
        req = webob.Request.blank('/v1.0/servers')
        req.content_type = 'application/xml'
        req.accept = 'application/xml'
        req.method = 'POST'
        req.body = self._format_xml_request_body(body_dict)
        return req

    def _create_instance_with_personality_json(self, personality):
        body_dict = self._create_personality_request_dict(personality)
        request = self._get_create_request_json(body_dict)
        compute_api, response = \
            self._run_create_instance_with_mock_compute_api(request)
        return request, response, compute_api.injected_files

    def _create_instance_with_personality_xml(self, personality):
        body_dict = self._create_personality_request_dict(personality)
        request = self._get_create_request_xml(body_dict)
        compute_api, response = \
            self._run_create_instance_with_mock_compute_api(request)
        return request, response, compute_api.injected_files

    def test_create_instance_with_no_personality(self):
        request, response, injected_files = \
                self._create_instance_with_personality_json(personality=None)
        self.assertEquals(response.status_int, 200)
        self.assertEquals(injected_files, [])

    def test_create_instance_with_no_personality_xml(self):
        request, response, injected_files = \
                self._create_instance_with_personality_xml(personality=None)
        self.assertEquals(response.status_int, 200)
        self.assertEquals(injected_files, [])

    def test_create_instance_with_personality(self):
        path = '/my/file/path'
        contents = '#!/bin/bash\necho "Hello, World!"\n'
        b64contents = base64.b64encode(contents)
        personality = [(path, b64contents)]
        request, response, injected_files = \
            self._create_instance_with_personality_json(personality)
        self.assertEquals(response.status_int, 200)
        self.assertEquals(injected_files, [(path, contents)])

    def test_create_instance_with_personality_xml(self):
        path = '/my/file/path'
        contents = '#!/bin/bash\necho "Hello, World!"\n'
        b64contents = base64.b64encode(contents)
        personality = [(path, b64contents)]
        request, response, injected_files = \
            self._create_instance_with_personality_xml(personality)
        self.assertEquals(response.status_int, 200)
        self.assertEquals(injected_files, [(path, contents)])

    def test_create_instance_with_personality_no_path(self):
        personality = [('/remove/this/path',
            base64.b64encode('my\n\file\ncontents'))]
        body_dict = self._create_personality_request_dict(personality)
        del body_dict['server']['personality'][0]['path']
        request = self._get_create_request_json(body_dict)
        compute_api, response = \
            self._run_create_instance_with_mock_compute_api(request)
        self.assertEquals(response.status_int, 400)
        self.assertEquals(compute_api.injected_files, None)

    def _test_create_instance_with_personality_no_path_xml(self):
        personality = [('/remove/this/path',
            base64.b64encode('my\n\file\ncontents'))]
        body_dict = self._create_personality_request_dict(personality)
        request = self._get_create_request_xml(body_dict)
        request.body = request.body.replace(' path="/remove/this/path"', '')
        compute_api, response = \
            self._run_create_instance_with_mock_compute_api(request)
        self.assertEquals(response.status_int, 400)
        self.assertEquals(compute_api.injected_files, None)

    def test_create_instance_with_personality_no_contents(self):
        personality = [('/test/path',
            base64.b64encode('remove\nthese\ncontents'))]
        body_dict = self._create_personality_request_dict(personality)
        del body_dict['server']['personality'][0]['contents']
        request = self._get_create_request_json(body_dict)
        compute_api, response = \
            self._run_create_instance_with_mock_compute_api(request)
        self.assertEquals(response.status_int, 400)
        self.assertEquals(compute_api.injected_files, None)

    def test_create_instance_with_personality_not_a_list(self):
        personality = [('/test/path', base64.b64encode('test\ncontents\n'))]
        body_dict = self._create_personality_request_dict(personality)
        body_dict['server']['personality'] = \
            body_dict['server']['personality'][0]
        request = self._get_create_request_json(body_dict)
        compute_api, response = \
            self._run_create_instance_with_mock_compute_api(request)
        self.assertEquals(response.status_int, 400)
        self.assertEquals(compute_api.injected_files, None)

    def test_create_instance_with_personality_with_non_b64_content(self):
        path = '/my/file/path'
        contents = '#!/bin/bash\necho "Oh no!"\n'
        personality = [(path, contents)]
        request, response, injected_files = \
            self._create_instance_with_personality_json(personality)
        self.assertEquals(response.status_int, 400)
        self.assertEquals(injected_files, None)

    def test_create_instance_with_null_personality(self):
        personality = None
        body_dict = self._create_personality_request_dict(personality)
        body_dict['server']['personality'] = None
        request = self._get_create_request_json(body_dict)
        compute_api, response = \
            self._run_create_instance_with_mock_compute_api(request)
        self.assertEquals(response.status_int, 200)

    def test_create_instance_with_three_personalities(self):
        files = [
            ('/etc/sudoers', 'ALL ALL=NOPASSWD: ALL\n'),
            ('/etc/motd', 'Enjoy your root access!\n'),
            ('/etc/dovecot.conf', 'dovecot\nconfig\nstuff\n'),
            ]
        personality = []
        for path, content in files:
            personality.append((path, base64.b64encode(content)))
        request, response, injected_files = \
            self._create_instance_with_personality_json(personality)
        self.assertEquals(response.status_int, 200)
        self.assertEquals(injected_files, files)

    def test_create_instance_personality_empty_content(self):
        path = '/my/file/path'
        contents = ''
        personality = [(path, contents)]
        request, response, injected_files = \
            self._create_instance_with_personality_json(personality)
        self.assertEquals(response.status_int, 200)
        self.assertEquals(injected_files, [(path, contents)])

    def test_create_instance_admin_pass_json(self):
        request, response, dummy = \
            self._create_instance_with_personality_json(None)
        self.assertEquals(response.status_int, 200)
        response = json.loads(response.body)
        self.assertTrue('adminPass' in response['server'])
        self.assertEqual(16, len(response['server']['adminPass']))

    def test_create_instance_admin_pass_xml(self):
        request, response, dummy = \
            self._create_instance_with_personality_xml(None)
        self.assertEquals(response.status_int, 200)
        dom = minidom.parseString(response.body)
        server = dom.childNodes[0]
        self.assertEquals(server.nodeName, 'server')
        self.assertEqual(16, len(server.getAttribute('adminPass')))


class TestGetKernelRamdiskFromImage(test.TestCase):
    """
    If we're building from an AMI-style image, we need to be able to fetch the
    kernel and ramdisk associated with the machine image. This information is
    stored with the image metadata and return via the ImageService.

    These tests ensure that we parse the metadata return the ImageService
    correctly and that we handle failure modes appropriately.
    """

    def test_status_not_active(self):
        """We should only allow fetching of kernel and ramdisk information if
        we have a 'fully-formed' image, aka 'active'
        """
        image_meta = {'id': 1, 'status': 'queued'}
        self.assertRaises(exception.Invalid, self._get_k_r, image_meta)

    def test_not_ami(self):
        """Anything other than ami should return no kernel and no ramdisk"""
        image_meta = {'id': 1, 'status': 'active',
                      'properties': {'disk_format': 'vhd'}}
        kernel_id, ramdisk_id = self._get_k_r(image_meta)
        self.assertEqual(kernel_id, None)
        self.assertEqual(ramdisk_id, None)

    def test_ami_no_kernel(self):
        """If an ami is missing a kernel it should raise NotFound"""
        image_meta = {'id': 1, 'status': 'active',
                      'properties': {'disk_format': 'ami', 'ramdisk_id': 1}}
        self.assertRaises(exception.NotFound, self._get_k_r, image_meta)

    def test_ami_no_ramdisk(self):
        """If an ami is missing a ramdisk it should raise NotFound"""
        image_meta = {'id': 1, 'status': 'active',
                      'properties': {'disk_format': 'ami', 'kernel_id': 1}}
        self.assertRaises(exception.NotFound, self._get_k_r, image_meta)

    def test_ami_kernel_ramdisk_present(self):
        """Return IDs if both kernel and ramdisk are present"""
        image_meta = {'id': 1, 'status': 'active',
                      'properties': {'disk_format': 'ami', 'kernel_id': 1,
                                     'ramdisk_id': 2}}
        kernel_id, ramdisk_id = self._get_k_r(image_meta)
        self.assertEqual(kernel_id, 1)
        self.assertEqual(ramdisk_id, 2)

    @staticmethod
    def _get_k_r(image_meta):
        """Rebinding function to a shorter name for convenience"""
        kernel_id, ramdisk_id = \
            servers.Controller._do_get_kernel_ramdisk_from_image(image_meta)
        return kernel_id, ramdisk_id<|MERGE_RESOLUTION|>--- conflicted
+++ resolved
@@ -635,12 +635,8 @@
             self.assertEqual(s['hostId'], '')
             self.assertEqual(s['name'], 'server%d' % i)
             self.assertEqual(s['imageId'], '10')
-<<<<<<< HEAD
             self.assertEqual(s['flavorId'], 1)
-=======
-            self.assertEqual(s['flavorId'], '1')
             self.assertEqual(s['status'], 'BUILD')
->>>>>>> 08417c48
             self.assertEqual(s['metadata']['seq'], i)
 
     def test_get_all_server_details_v1_1(self):

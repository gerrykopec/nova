# Copyright 2010 OpenStack LLC.
# All Rights Reserved.
#
#    Licensed under the Apache License, Version 2.0 (the "License"); you may
#    not use this file except in compliance with the License. You may obtain
#    a copy of the License at
#
#         http://www.apache.org/licenses/LICENSE-2.0
#
#    Unless required by applicable law or agreed to in writing, software
#    distributed under the License is distributed on an "AS IS" BASIS, WITHOUT
#    WARRANTIES OR CONDITIONS OF ANY KIND, either express or implied. See the
#    License for the specific language governing permissions and limitations
#    under the License.

import hashlib
import json
import traceback

from webob import exc

from nova import compute
from nova import exception
from nova import flags
from nova import log as logging
from nova import wsgi
from nova import utils
from nova.api.openstack import common
from nova.api.openstack import faults
from nova.auth import manager as auth_manager
from nova.compute import instance_types
from nova.compute import power_state
import nova.api.openstack


LOG = logging.getLogger('server')


FLAGS = flags.FLAGS


def _translate_detail_keys(inst):
    """ Coerces into dictionary format, mapping everything to Rackspace-like
    attributes for return"""
    power_mapping = {
        None: 'build',
        power_state.NOSTATE: 'build',
        power_state.RUNNING: 'active',
        power_state.BLOCKED: 'active',
        power_state.SUSPENDED: 'suspended',
        power_state.PAUSED: 'paused',
        power_state.SHUTDOWN: 'active',
        power_state.SHUTOFF: 'active',
        power_state.CRASHED: 'error',
        power_state.FAILED: 'error'}
    inst_dict = {}

    mapped_keys = dict(status='state', imageId='image_id',
        flavorId='instance_type', name='display_name', id='id')

    for k, v in mapped_keys.iteritems():
        inst_dict[k] = inst[v]

    inst_dict['status'] = power_mapping[inst_dict['status']]
    inst_dict['addresses'] = dict(public=[], private=[])

    # grab single private fixed ip
    private_ips = utils.get_from_path(inst, 'fixed_ip/address')
    inst_dict['addresses']['private'] = private_ips

    # grab all public floating ips
    public_ips = utils.get_from_path(inst, 'fixed_ip/floating_ips/address')
    inst_dict['addresses']['public'] = public_ips

    # Return the metadata as a dictionary
    metadata = {}
    for item in inst['metadata']:
        metadata[item['key']] = item['value']
    inst_dict['metadata'] = metadata

    inst_dict['hostId'] = ''
    if inst['host']:
        inst_dict['hostId'] = hashlib.sha224(inst['host']).hexdigest()

    return dict(server=inst_dict)


def _translate_keys(inst):
    """ Coerces into dictionary format, excluding all model attributes
    save for id and name """
    return dict(server=dict(id=inst['id'], name=inst['display_name']))


class Controller(wsgi.Controller):
    """ The Server API controller for the OpenStack API """

    _serialization_metadata = {
        'application/xml': {
            "attributes": {
                "server": ["id", "imageId", "name", "flavorId", "hostId",
                           "status", "progress"]}}}

    def __init__(self):
        self.compute_api = compute.API()
        self._image_service = utils.import_object(FLAGS.image_service)
        super(Controller, self).__init__()

    def index(self, req, **kw):
        """ Returns a list of server names and ids for a given user """
        return self._items(req, entity_maker=_translate_keys)

    def detail(self, req, **kw):
        """ Returns a list of server details for a given user """
        return self._items(req, entity_maker=_translate_detail_keys)

    def _items(self, req, entity_maker):
        """Returns a list of servers for a given user.

        entity_maker - either _translate_detail_keys or _translate_keys
        """
        instance_list = self.compute_api.get_all(req.environ['nova.context'])
        limited_list = common.limited(instance_list, req)
        res = [entity_maker(inst)['server'] for inst in limited_list]
        return dict(servers=res)

    def show(self, req, id, **kw):
        """ Returns server details by server id """
        try:
            instance = self.compute_api.get(req.environ['nova.context'], id)
            return _translate_detail_keys(instance)
        except exception.NotFound:
            return faults.Fault(exc.HTTPNotFound())

    def delete(self, req, id, **kw):
        """ Destroys a server """
        try:
            self.compute_api.delete(req.environ['nova.context'], id)
        except exception.NotFound:
            return faults.Fault(exc.HTTPNotFound())
        return exc.HTTPAccepted()

    def create(self, req, **kw):
        """ Creates a new server for a given user """
        env = self._deserialize(req.body, req)
        if not env:
            return faults.Fault(exc.HTTPUnprocessableEntity())

        context = req.environ['nova.context']
        key_pairs = auth_manager.AuthManager.get_key_pairs(context)
        if not key_pairs:
            raise exception.NotFound(_("No keypairs defined"))
        key_pair = key_pairs[0]

        image_id = common.get_image_id_from_image_hash(self._image_service,
            context, env['server']['imageId'])
        kernel_id, ramdisk_id = self._get_kernel_ramdisk_from_image(
            req, image_id)

        # Metadata is a list, not a Dictionary, because we allow duplicate keys
        # (even though JSON can't encode this)
        # In future, we may not allow duplicate keys.
        # However, the CloudServers API is not definitive on this front,
        #  and we want to be compatible.
        metadata = []
        if env['server'].get('metadata'):
            for k, v in env['server']['metadata'].items():
                metadata.append({'key': k, 'value': v})

        instances = self.compute_api.create(
            context,
            instance_types.get_by_flavor_id(env['server']['flavorId']),
            image_id,
            kernel_id=kernel_id,
            ramdisk_id=ramdisk_id,
            display_name=env['server']['name'],
            display_description=env['server']['name'],
            key_name=key_pair['name'],
            key_data=key_pair['public_key'],
            metadata=metadata,
            onset_files=env.get('onset_files', []))
        return _translate_keys(instances[0])

    def update(self, req, id, **kw):
        """ Updates the server name or password """
        inst_dict = self._deserialize(req.body, req)
        if not inst_dict:
            return faults.Fault(exc.HTTPUnprocessableEntity())

        ctxt = req.environ['nova.context']
        update_dict = {}
        if 'adminPass' in inst_dict['server']:
            update_dict['admin_pass'] = inst_dict['server']['adminPass']
            try:
                self.compute_api.set_admin_password(ctxt, id)
            except exception.TimeoutException, e:
                return exc.HTTPRequestTimeout()
        if 'name' in inst_dict['server']:
            update_dict['display_name'] = inst_dict['server']['name']
        try:
            self.compute_api.update(ctxt, id, **update_dict)
        except exception.NotFound:
            return faults.Fault(exc.HTTPNotFound())
        return exc.HTTPNoContent()

    def action(self, req, id, **kw):
        """ Multi-purpose method used to reboot, rebuild, and
        resize a server """
        input_dict = self._deserialize(req.body, req)
        #TODO(sandy): rebuild/resize not supported.
        try:
            reboot_type = input_dict['reboot']['type']
        except Exception:
            raise faults.Fault(exc.HTTPNotImplemented())
        try:
            # TODO(gundlach): pass reboot_type, support soft reboot in
            # virt driver
            self.compute_api.reboot(req.environ['nova.context'], id)
        except:
            return faults.Fault(exc.HTTPUnprocessableEntity())
        return exc.HTTPAccepted()

    def lock(self, req, id, **kw):
        """
        lock the instance with id
        admin only operation

        """
        context = req.environ['nova.context']
        try:
            self.compute_api.lock(context, id)
        except:
            readable = traceback.format_exc()
            LOG.exception(_("Compute.api::lock %s"), readable)
            return faults.Fault(exc.HTTPUnprocessableEntity())
        return exc.HTTPAccepted()

    def unlock(self, req, id, **kw):
        """
        unlock the instance with id
        admin only operation

        """
        context = req.environ['nova.context']
        try:
            self.compute_api.unlock(context, id)
        except:
            readable = traceback.format_exc()
            LOG.exception(_("Compute.api::unlock %s"), readable)
            return faults.Fault(exc.HTTPUnprocessableEntity())
        return exc.HTTPAccepted()

    def get_lock(self, req, id, **kw):
        """
        return the boolean state of (instance with id)'s lock

        """
        context = req.environ['nova.context']
        try:
            self.compute_api.get_lock(context, id)
        except:
            readable = traceback.format_exc()
            LOG.exception(_("Compute.api::get_lock %s"), readable)
            return faults.Fault(exc.HTTPUnprocessableEntity())
        return exc.HTTPAccepted()

    def reset_network(self, req, id, **kw):
        """
        Reset networking on an instance (admin only).

        """
        context = req.environ['nova.context']
        try:
            self.compute_api.reset_network(context, id)
        except:
            readable = traceback.format_exc()
            LOG.exception(_("Compute.api::reset_network %s"), readable)
            return faults.Fault(exc.HTTPUnprocessableEntity())
        return exc.HTTPAccepted()

    def inject_network_info(self, req, id, **kw):
        """
        Inject network info for an instance (admin only).

        """
        context = req.environ['nova.context']
        try:
            self.compute_api.inject_network_info(context, id)
        except:
            readable = traceback.format_exc()
            LOG.exception(_("Compute.api::inject_network_info %s"), readable)
            return faults.Fault(exc.HTTPUnprocessableEntity())
        return exc.HTTPAccepted()

    def pause(self, req, id, **kw):
        """ Permit Admins to Pause the server. """
        ctxt = req.environ['nova.context']
        try:
            self.compute_api.pause(ctxt, id)
        except:
            readable = traceback.format_exc()
            LOG.exception(_("Compute.api::pause %s"), readable)
            return faults.Fault(exc.HTTPUnprocessableEntity())
        return exc.HTTPAccepted()

    def unpause(self, req, id, **kw):
        """ Permit Admins to Unpause the server. """
        ctxt = req.environ['nova.context']
        try:
            self.compute_api.unpause(ctxt, id)
        except:
            readable = traceback.format_exc()
            LOG.exception(_("Compute.api::unpause %s"), readable)
            return faults.Fault(exc.HTTPUnprocessableEntity())
        return exc.HTTPAccepted()

    def suspend(self, req, id, **kw):
        """permit admins to suspend the server"""
        context = req.environ['nova.context']
        try:
            self.compute_api.suspend(context, id)
        except:
            readable = traceback.format_exc()
            LOG.exception(_("compute.api::suspend %s"), readable)
            return faults.Fault(exc.HTTPUnprocessableEntity())
        return exc.HTTPAccepted()

    def resume(self, req, id, **kw):
        """permit admins to resume the server from suspend"""
        context = req.environ['nova.context']
        try:
            self.compute_api.resume(context, id)
        except:
            readable = traceback.format_exc()
            LOG.exception(_("compute.api::resume %s"), readable)
            return faults.Fault(exc.HTTPUnprocessableEntity())
        return exc.HTTPAccepted()

<<<<<<< HEAD
    def get_ajax_console(self, req, id, **kw):
=======
    def rescue(self, req, id):
        """Permit users to rescue the server."""
        context = req.environ["nova.context"]
        try:
            self.compute_api.rescue(context, id)
        except:
            readable = traceback.format_exc()
            LOG.exception(_("compute.api::rescue %s"), readable)
            return faults.Fault(exc.HTTPUnprocessableEntity())
        return exc.HTTPAccepted()

    def unrescue(self, req, id):
        """Permit users to unrescue the server."""
        context = req.environ["nova.context"]
        try:
            self.compute_api.unrescue(context, id)
        except:
            readable = traceback.format_exc()
            LOG.exception(_("compute.api::unrescue %s"), readable)
            return faults.Fault(exc.HTTPUnprocessableEntity())
        return exc.HTTPAccepted()

    def get_ajax_console(self, req, id):
>>>>>>> 90e8072d
        """ Returns a url to an instance's ajaxterm console. """
        try:
            self.compute_api.get_ajax_console(req.environ['nova.context'],
                int(id))
        except exception.NotFound:
            return faults.Fault(exc.HTTPNotFound())
        return exc.HTTPAccepted()

    def diagnostics(self, req, id, **kw):
        """Permit Admins to retrieve server diagnostics."""
        ctxt = req.environ["nova.context"]
        return self.compute_api.get_diagnostics(ctxt, id)

    def actions(self, req, id, **kw):
        """Permit Admins to retrieve server actions."""
        ctxt = req.environ["nova.context"]
        items = self.compute_api.get_actions(ctxt, id)
        actions = []
        # TODO(jk0): Do not do pre-serialization here once the default
        # serializer is updated
        for item in items:
            actions.append(dict(
                created_at=str(item.created_at),
                action=item.action,
                error=item.error))
        return dict(actions=actions)

    def _get_kernel_ramdisk_from_image(self, req, image_id):
        """Retrevies kernel and ramdisk IDs from Glance

        Only 'machine' (ami) type use kernel and ramdisk outside of the
        image.
        """
        # FIXME(sirp): Since we're retrieving the kernel_id from an
        # image_property, this means only Glance is supported.
        # The BaseImageService needs to expose a consistent way of accessing
        # kernel_id and ramdisk_id
        image = self._image_service.show(req.environ['nova.context'], image_id)

        if image['status'] != 'active':
            raise exception.Invalid(
                _("Cannot build from image %(image_id)s, status not active") %
                  locals())

        if image['type'] != 'machine':
            return None, None

        try:
            kernel_id = image['properties']['kernel_id']
        except KeyError:
            raise exception.NotFound(
                _("Kernel not found for image %(image_id)s") % locals())

        try:
            ramdisk_id = image['properties']['ramdisk_id']
        except KeyError:
            raise exception.NotFound(
                _("Ramdisk not found for image %(image_id)s") % locals())

        return kernel_id, ramdisk_id<|MERGE_RESOLUTION|>--- conflicted
+++ resolved
@@ -335,10 +335,7 @@
             return faults.Fault(exc.HTTPUnprocessableEntity())
         return exc.HTTPAccepted()
 
-<<<<<<< HEAD
-    def get_ajax_console(self, req, id, **kw):
-=======
-    def rescue(self, req, id):
+    def rescue(self, req, id, **kw):
         """Permit users to rescue the server."""
         context = req.environ["nova.context"]
         try:
@@ -349,7 +346,7 @@
             return faults.Fault(exc.HTTPUnprocessableEntity())
         return exc.HTTPAccepted()
 
-    def unrescue(self, req, id):
+    def unrescue(self, req, id, **kw):
         """Permit users to unrescue the server."""
         context = req.environ["nova.context"]
         try:
@@ -360,8 +357,7 @@
             return faults.Fault(exc.HTTPUnprocessableEntity())
         return exc.HTTPAccepted()
 
-    def get_ajax_console(self, req, id):
->>>>>>> 90e8072d
+    def get_ajax_console(self, req, id, **kw):
         """ Returns a url to an instance's ajaxterm console. """
         try:
             self.compute_api.get_ajax_console(req.environ['nova.context'],

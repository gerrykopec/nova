# vim: tabstop=4 shiftwidth=4 softtabstop=4

# Copyright 2010 United States Government as represented by the
# Administrator of the National Aeronautics and Space Administration.
# All Rights Reserved.
#
#    Licensed under the Apache License, Version 2.0 (the "License"); you may
#    not use this file except in compliance with the License. You may obtain
#    a copy of the License at
#
#         http://www.apache.org/licenses/LICENSE-2.0
#
#    Unless required by applicable law or agreed to in writing, software
#    distributed under the License is distributed on an "AS IS" BASIS, WITHOUT
#    WARRANTIES OR CONDITIONS OF ANY KIND, either express or implied. See the
#    License for the specific language governing permissions and limitations
#    under the License.

"""
WSGI middleware for OpenStack API controllers.
"""

import routes
import webob.dec
import webob.exc

from nova import flags
from nova import log as logging
from nova import wsgi
from nova.api.openstack import accounts
from nova.api.openstack import faults
from nova.api.openstack import backup_schedules
from nova.api.openstack import consoles
from nova.api.openstack import flavors
from nova.api.openstack import images
from nova.api.openstack import limits
from nova.api.openstack import servers
from nova.api.openstack import shared_ip_groups
from nova.api.openstack import users
from nova.api.openstack import zones


LOG = logging.getLogger('nova.api.openstack')
FLAGS = flags.FLAGS
flags.DEFINE_bool('allow_admin_api',
    False,
    'When True, this API service will accept admin operations.')


class FaultWrapper(wsgi.Middleware):
    """Calls down the middleware stack, making exceptions into faults."""

    @webob.dec.wsgify(RequestClass=wsgi.Request)
    def __call__(self, req):
        try:
            return req.get_response(self.application)
        except Exception as ex:
            LOG.exception(_("Caught error: %s"), unicode(ex))
            exc = webob.exc.HTTPInternalServerError(explanation=unicode(ex))
            return faults.Fault(exc)


class APIRouter(wsgi.Router):
    """
    Routes requests on the OpenStack API to the appropriate controller
    and method.
    """

    @classmethod
    def factory(cls, global_config, **local_config):
        """Simple paste factory, :class:`nova.wsgi.Router` doesn't have one"""
        return cls()

    def __init__(self):
        self.server_members = {}
        mapper = routes.Mapper()
        self._setup_routes(mapper)
        super(APIRouter, self).__init__(mapper)

    def _setup_routes(self, mapper):
        server_members = self.server_members
        server_members['action'] = 'POST'
        if FLAGS.allow_admin_api:
            LOG.debug(_("Including admin operations in API."))

            server_members['pause'] = 'POST'
            server_members['unpause'] = 'POST'
            server_members['diagnostics'] = 'GET'
            server_members['actions'] = 'GET'
            server_members['suspend'] = 'POST'
            server_members['resume'] = 'POST'
            server_members['rescue'] = 'POST'
            server_members['unrescue'] = 'POST'
            server_members['reset_network'] = 'POST'
            server_members['inject_network_info'] = 'POST'

            mapper.resource("zone", "zones", controller=zones.Controller(),
                        collection={'detail': 'GET', 'info': 'GET'}),

            mapper.resource("user", "users", controller=users.Controller(),
                        collection={'detail': 'GET'})

            mapper.resource("account", "accounts",
                            controller=accounts.Controller(),
                            collection={'detail': 'GET'})

        mapper.resource("backup_schedule", "backup_schedule",
                        controller=backup_schedules.Controller(),
                        parent_resource=dict(member_name='server',
                        collection_name='servers'))

        mapper.resource("console", "consoles",
                        controller=consoles.Controller(),
                        parent_resource=dict(member_name='server',
                        collection_name='servers'))

        mapper.resource("image", "images", controller=images.Controller(),
                        collection={'detail': 'GET'})

        mapper.resource("flavor", "flavors", controller=flavors.Controller(),
                        collection={'detail': 'GET'})

        mapper.resource("shared_ip_group", "shared_ip_groups",
                        collection={'detail': 'GET'},
                        controller=shared_ip_groups.Controller())

        _limits = limits.LimitsController()
        mapper.resource("limit", "limits", controller=_limits)


class APIRouterV10(APIRouter):
<<<<<<< HEAD
    def _setup_routes(self, mapper):
        APIRouter._setup_routes(self, mapper)
=======
    """Define routes specific to OpenStack API V1.0."""

    def _setup_routes(self, mapper):
        super(APIRouterV10, self)._setup_routes(mapper)
>>>>>>> 2434138b
        mapper.resource("server", "servers",
                        controller=servers.ControllerV10(),
                        collection={'detail': 'GET'},
                        member=self.server_members)


class APIRouterV11(APIRouter):
<<<<<<< HEAD
    def _setup_routes(self, mapper):
        APIRouter._setup_routes(self, mapper)
=======
    """Define routes specific to OpenStack API V1.1."""

    def _setup_routes(self, mapper):
        super(APIRouterV11, self)._setup_routes(mapper)
>>>>>>> 2434138b
        mapper.resource("server", "servers",
                        controller=servers.ControllerV11(),
                        collection={'detail': 'GET'},
                        member=self.server_members)


class Versions(wsgi.Application):
    @webob.dec.wsgify(RequestClass=wsgi.Request)
    def __call__(self, req):
        """Respond to a request for all OpenStack API versions."""
        response = {
            "versions": [
                dict(status="DEPRECATED", id="v1.0"),
                dict(status="CURRENT", id="v1.1"),
            ],
        }
        metadata = {
            "application/xml": {
                "attributes": dict(version=["status", "id"])}}

        content_type = req.best_match_content_type()
        return wsgi.Serializer(metadata).serialize(response, content_type)<|MERGE_RESOLUTION|>--- conflicted
+++ resolved
@@ -129,15 +129,10 @@
 
 
 class APIRouterV10(APIRouter):
-<<<<<<< HEAD
-    def _setup_routes(self, mapper):
-        APIRouter._setup_routes(self, mapper)
-=======
     """Define routes specific to OpenStack API V1.0."""
 
     def _setup_routes(self, mapper):
         super(APIRouterV10, self)._setup_routes(mapper)
->>>>>>> 2434138b
         mapper.resource("server", "servers",
                         controller=servers.ControllerV10(),
                         collection={'detail': 'GET'},
@@ -145,15 +140,10 @@
 
 
 class APIRouterV11(APIRouter):
-<<<<<<< HEAD
-    def _setup_routes(self, mapper):
-        APIRouter._setup_routes(self, mapper)
-=======
     """Define routes specific to OpenStack API V1.1."""
 
     def _setup_routes(self, mapper):
         super(APIRouterV11, self)._setup_routes(mapper)
->>>>>>> 2434138b
         mapper.resource("server", "servers",
                         controller=servers.ControllerV11(),
                         collection={'detail': 'GET'},

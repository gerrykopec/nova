--- conflicted
+++ resolved
@@ -627,11 +627,7 @@
         #             to properties of the manager class?
         bottom_reserved = self._bottom_reserved_ips
         top_reserved = self._top_reserved_ips
-<<<<<<< HEAD
-        project_net = IPy.IP(network['cidr'])
-=======
-        project_net = netaddr.IPNetwork(network_ref['cidr'])
->>>>>>> 8a8c013c
+        project_net = netaddr.IPNetwork(network['cidr'])
         num_ips = len(project_net)
         for index in range(num_ips):
             address = str(project_net[index])
@@ -848,80 +844,14 @@
                                ' the vlan start cannot be greater'
                                ' than 4094'))
 
-<<<<<<< HEAD
         # check that num networks and network size fits in fixed_net
-        fixed_net = IPy.IP(kwargs['cidr'])
-        if fixed_net.len() < kwargs['num_networks'] * kwargs['network_size']:
-=======
-        fixed_net = netaddr.IPNetwork(cidr)
-        if len(fixed_net) < num_networks * network_size:
->>>>>>> 8a8c013c
+        fixed_net = netaddr.IPNetwork(kwargs['cidr'])
+        if len(fixed_net) < kwargs['num_networks'] * kwargs['network_size']:
             raise ValueError(_('The network range is not big enough to fit '
                   '%(num_networks)s. Network size is %(network_size)s') %
                   kwargs)
 
-<<<<<<< HEAD
         NetworkManager.create_networks(self, context, vpn=True, **kwargs)
-=======
-        fixed_net_v6 = netaddr.IPNetwork(cidr_v6)
-        network_size_v6 = 1 << 64
-        significant_bits_v6 = 64
-        for index in range(num_networks):
-            vlan = vlan_start + index
-            start = index * network_size
-            start_v6 = index * network_size_v6
-            significant_bits = 32 - int(math.log(network_size, 2))
-            cidr = "%s/%s" % (fixed_net[start], significant_bits)
-            project_net = netaddr.IPNetwork(cidr)
-            net = {}
-            net['cidr'] = cidr
-            net['netmask'] = str(project_net.netmask)
-            net['gateway'] = str(list(project_net)[1])
-            net['broadcast'] = str(project_net.broadcast)
-            net['vpn_private_address'] = str(list(project_net)[2])
-            net['dhcp_start'] = str(list(project_net)[3])
-            net['vlan'] = vlan
-            net['bridge'] = 'br%s' % vlan
-            if(FLAGS.use_ipv6):
-                cidr_v6 = '%s/%s' % (fixed_net_v6[start_v6],
-                                     significant_bits_v6)
-                net['cidr_v6'] = cidr_v6
-
-            # NOTE(vish): This makes ports unique accross the cloud, a more
-            #             robust solution would be to make them unique per ip
-            net['vpn_public_port'] = vpn_start + index
-            network_ref = None
-            try:
-                network_ref = db.network_get_by_cidr(context, cidr)
-            except exception.NotFound:
-                pass
-
-            if network_ref is not None:
-                raise ValueError(_('Network with cidr %s already exists' %
-                                   cidr))
-
-            network_ref = self.db.network_create_safe(context, net)
-            if network_ref:
-                self._create_fixed_ips(context, network_ref['id'])
-
-    def get_network_host(self, context):
-        """Get the network for the current context."""
-        network_ref = self.db.project_get_network(context.elevated(),
-                                                  context.project_id)
-        # NOTE(vish): If the network has no host, do a call to get an
-        #             available host.  This should be changed to go through
-        #             the scheduler at some point.
-        host = network_ref['host']
-        if not host:
-            if FLAGS.fake_call:
-                return self.set_network_host(context, network_ref['id'])
-            host = rpc.call(context,
-                            FLAGS.network_topic,
-                            {'method': 'set_network_host',
-                             'args': {'network_id': network_ref['id']}})
-
-        return host
->>>>>>> 8a8c013c
 
     def _on_set_network_host(self, context, network_id):
         """Called when this host becomes the host for a network."""
